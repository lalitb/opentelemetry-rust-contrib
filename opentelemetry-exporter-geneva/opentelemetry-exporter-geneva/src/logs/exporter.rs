use core::fmt;
use geneva_uploader::client::GenevaClient;
use opentelemetry_proto::transform::common::tonic::ResourceAttributesWithSchema;
use opentelemetry_proto::transform::logs::tonic::group_logs_by_resource_and_scope;
use opentelemetry_sdk::error::{OTelSdkError, OTelSdkResult};
use opentelemetry_sdk::logs::LogBatch;
use std::sync::atomic;

/// An OpenTelemetry exporter that writes logs to Geneva exporter
pub struct GenevaExporter {
    resource: ResourceAttributesWithSchema,
    _is_shutdown: atomic::AtomicBool,
<<<<<<< HEAD
    geneva_client: Arc<GenevaClient>,
=======
    geneva_client: GenevaClient,
>>>>>>> b66b40a1
}

impl GenevaExporter {
    /// Create a new GenavaExporter
<<<<<<< HEAD
    pub fn new(geneva_client: Arc<GenevaClient>) -> Self {
=======
    pub fn new(geneva_client: GenevaClient) -> Self {
>>>>>>> b66b40a1
        Self {
            resource: ResourceAttributesWithSchema::default(),
            _is_shutdown: atomic::AtomicBool::new(false),
            geneva_client,
        }
    }
}

impl fmt::Debug for GenevaExporter {
    fn fmt(&self, f: &mut fmt::Formatter<'_>) -> fmt::Result {
        f.write_str("Genava exporter")
    }
}

impl opentelemetry_sdk::logs::LogExporter for GenevaExporter {
    async fn export(&self, batch: LogBatch<'_>) -> OTelSdkResult {
        let otlp = group_logs_by_resource_and_scope(batch, &self.resource);
<<<<<<< HEAD
        if let Err(e) = self.geneva_client.upload_logs(otlp).await {
=======
        if let Err(e) = self.geneva_client.upload_logs(&otlp).await {
>>>>>>> b66b40a1
            return Err(OTelSdkError::InternalFailure(e));
        }
        Ok(())
    }

    fn set_resource(&mut self, resource: &opentelemetry_sdk::Resource) {
        self.resource = resource.into();
    }
}<|MERGE_RESOLUTION|>--- conflicted
+++ resolved
@@ -10,20 +10,12 @@
 pub struct GenevaExporter {
     resource: ResourceAttributesWithSchema,
     _is_shutdown: atomic::AtomicBool,
-<<<<<<< HEAD
-    geneva_client: Arc<GenevaClient>,
-=======
     geneva_client: GenevaClient,
->>>>>>> b66b40a1
 }
 
 impl GenevaExporter {
     /// Create a new GenavaExporter
-<<<<<<< HEAD
-    pub fn new(geneva_client: Arc<GenevaClient>) -> Self {
-=======
     pub fn new(geneva_client: GenevaClient) -> Self {
->>>>>>> b66b40a1
         Self {
             resource: ResourceAttributesWithSchema::default(),
             _is_shutdown: atomic::AtomicBool::new(false),
@@ -41,11 +33,7 @@
 impl opentelemetry_sdk::logs::LogExporter for GenevaExporter {
     async fn export(&self, batch: LogBatch<'_>) -> OTelSdkResult {
         let otlp = group_logs_by_resource_and_scope(batch, &self.resource);
-<<<<<<< HEAD
-        if let Err(e) = self.geneva_client.upload_logs(otlp).await {
-=======
         if let Err(e) = self.geneva_client.upload_logs(&otlp).await {
->>>>>>> b66b40a1
             return Err(OTelSdkError::InternalFailure(e));
         }
         Ok(())
