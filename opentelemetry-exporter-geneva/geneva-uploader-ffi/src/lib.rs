//! C-compatible FFI bindings for geneva-uploader

// Allow #[repr(C)] and other FFI attributes without wrapping in unsafe blocks (standard FFI practice)
#![allow(unsafe_attr_outside_unsafe)]

use std::ffi::CStr;
use std::os::raw::{c_char, c_int, c_uint};
use std::ptr;
use std::sync::OnceLock;
use tokio::runtime::Runtime;

use geneva_uploader::client::{EncodedBatch, GenevaClient, GenevaClientConfig};
use geneva_uploader::AuthMethod;
use opentelemetry_proto::tonic::collector::logs::v1::ExportLogsServiceRequest;
use opentelemetry_proto::tonic::collector::trace::v1::ExportTraceServiceRequest;
use prost::Message;
use std::path::PathBuf;

/// Magic number for handle validation
const GENEVA_HANDLE_MAGIC: u64 = 0xFEED_BEEF;

/// Shared Tokio runtime for async operations
/// TODO: Consider making runtime configurable via FFI in the future:
/// - Thread count configuration (currently uses available_parallelism())
/// - Runtime type selection (multi_thread vs current_thread)
/// - Per-client runtimes vs shared global runtime
/// - External runtime integration (accept user-provided runtime handle)
/// - Runtime lifecycle management for FFI (shutdown, cleanup)
static RUNTIME: OnceLock<Runtime> = OnceLock::new(); // TODO - Consider using LazyLock once msrv is 1.80.

fn runtime() -> &'static Runtime {
    RUNTIME.get_or_init(|| {
        tokio::runtime::Builder::new_multi_thread()
            .worker_threads(
                std::thread::available_parallelism()
                    .map(|n| n.get())
                    .unwrap_or(4),
            )
            .thread_name("geneva-ffi-worker")
            .enable_time()
            .enable_io() // Only enable time + I/O for Geneva's needs
            .build()
            .expect("Failed to create Tokio runtime for Geneva FFI")
    })
}

/// Trait for handles that support validation
trait ValidatedHandle {
    fn magic(&self) -> u64;
    fn set_magic(&mut self, magic: u64);
}

/// Generic validation function that works for any ValidatedHandle
unsafe fn validate_handle<T: ValidatedHandle>(handle: *const T) -> GenevaError {
    if handle.is_null() {
        return GenevaError::NullPointer;
    }

    let handle_ref = unsafe { handle.as_ref().unwrap() };

    if handle_ref.magic() != GENEVA_HANDLE_MAGIC {
        return GenevaError::InvalidData;
    }

    GenevaError::Success
}

/// Generic function to clear magic number on free
unsafe fn clear_handle_magic<T: ValidatedHandle>(handle: *mut T) {
    if !handle.is_null() {
        if let Some(h) = unsafe { handle.as_mut() } {
            h.set_magic(0);
        }
    }
}

/// Opaque handle for GenevaClient
pub struct GenevaClientHandle {
    magic: u64, // Magic number for handle validation
    client: GenevaClient,
}

impl ValidatedHandle for GenevaClientHandle {
    fn magic(&self) -> u64 {
        self.magic
    }

    fn set_magic(&mut self, magic: u64) {
        self.magic = magic;
    }
}

/// Opaque handle holding encoded batches
pub struct EncodedBatchesHandle {
    magic: u64,
    batches: Vec<EncodedBatch>,
}

impl ValidatedHandle for EncodedBatchesHandle {
    fn magic(&self) -> u64 {
        self.magic
    }

    fn set_magic(&mut self, magic: u64) {
        self.magic = magic;
    }
}

/// Configuration for certificate auth (valid only when auth_method == 1)
#[repr(C)]
#[derive(Copy, Clone)]
pub struct GenevaCertAuthConfig {
    pub cert_path: *const c_char,     // Path to certificate file
    pub cert_password: *const c_char, // Certificate password
}

#[repr(C)]
#[derive(Copy, Clone)]
pub struct GenevaMSIAuthConfig {
    pub objid: *const c_char, // Optional: Azure AD object id; reserved for future use
}

#[repr(C)]
pub union GenevaAuthConfig {
    pub msi: GenevaMSIAuthConfig,   // Valid when auth_method == 0
    pub cert: GenevaCertAuthConfig, // Valid when auth_method == 1
}

/// Configuration structure for Geneva client (C-compatible, tagged union)
#[repr(C)]
pub struct GenevaConfig {
    pub endpoint: *const c_char,
    pub environment: *const c_char,
    pub account: *const c_char,
    pub namespace_name: *const c_char,
    pub region: *const c_char,
    pub config_major_version: c_uint,
    pub auth_method: c_int, // 0 = ManagedIdentity, 1 = Certificate
    pub tenant: *const c_char,
    pub role_name: *const c_char,
    pub role_instance: *const c_char,
    pub auth: GenevaAuthConfig, // Active member selected by auth_method
}

/// Error codes returned by FFI functions
/// TODO: Use cbindgen to auto-generate geneva_errors.h from this enum to eliminate duplication
#[repr(C)]
#[derive(PartialEq)]
pub enum GenevaError {
    // Base codes (stable)
    Success = 0,
    InvalidConfig = 1,
    InitializationFailed = 2,
    UploadFailed = 3,
    InvalidData = 4,
    InternalError = 5,

    // Granular argument/data errors (used)
    NullPointer = 100,
    EmptyInput = 101,
    DecodeFailed = 102,
    IndexOutOfRange = 103,

    // Granular config/auth errors (used)
    InvalidAuthMethod = 110,
    InvalidCertConfig = 111,

    // Missing required config (granular INVALID_CONFIG)
    MissingEndpoint = 130,
    MissingEnvironment = 131,
    MissingAccount = 132,
    MissingNamespace = 133,
    MissingRegion = 134,
    MissingTenant = 135,
    MissingRoleName = 136,
    MissingRoleInstance = 137,
}

/// Safely converts a C string to Rust String
unsafe fn c_str_to_string(ptr: *const c_char, field_name: &str) -> Result<String, String> {
    if ptr.is_null() {
        return Err(format!("Field '{field_name}' is null"));
    }

    match unsafe { CStr::from_ptr(ptr) }.to_str() {
        Ok(s) => Ok(s.to_string()),
        Err(_) => Err(format!("Invalid UTF-8 in field '{field_name}'")),
    }
}

/// Creates a new Geneva client with explicit result semantics (no TLS needed).
///
/// On success: returns GenevaError::Success and writes a non-null handle into *out_handle.
/// On failure: returns an error code and writes a short diagnostic message into err_msg if provided.
///
/// # Safety
/// - config must be a valid pointer to a GenevaConfig struct
/// - out_handle must be a valid pointer to receive the client handle
/// - caller must eventually call geneva_client_free on the returned handle
#[no_mangle]
pub unsafe extern "C" fn geneva_client_new(
    config: *const GenevaConfig,
    out_handle: *mut *mut GenevaClientHandle,
) -> GenevaError {
    // Validate pointers
    if config.is_null() || out_handle.is_null() {
        return GenevaError::NullPointer;
    }
    unsafe { *out_handle = ptr::null_mut() };

    let config = unsafe { config.as_ref().unwrap() };

    // Validate required fields with granular error codes
    if config.endpoint.is_null() {
        return GenevaError::MissingEndpoint;
    }
    if config.environment.is_null() {
        return GenevaError::MissingEnvironment;
    }
    if config.account.is_null() {
        return GenevaError::MissingAccount;
    }
    if config.namespace_name.is_null() {
        return GenevaError::MissingNamespace;
    }
    if config.region.is_null() {
        return GenevaError::MissingRegion;
    }
    if config.tenant.is_null() {
        return GenevaError::MissingTenant;
    }
    if config.role_name.is_null() {
        return GenevaError::MissingRoleName;
    }
    if config.role_instance.is_null() {
        return GenevaError::MissingRoleInstance;
    }

    // Convert C strings to Rust strings
    let endpoint = match unsafe { c_str_to_string(config.endpoint, "endpoint") } {
        Ok(s) => s,
        Err(_e) => {
            return GenevaError::InvalidConfig;
        }
    };
    let environment = match unsafe { c_str_to_string(config.environment, "environment") } {
        Ok(s) => s,
        Err(_e) => {
            return GenevaError::InvalidConfig;
        }
    };
    let account = match unsafe { c_str_to_string(config.account, "account") } {
        Ok(s) => s,
        Err(_e) => {
            return GenevaError::InvalidConfig;
        }
    };
    let namespace = match unsafe { c_str_to_string(config.namespace_name, "namespace_name") } {
        Ok(s) => s,
        Err(_e) => {
            return GenevaError::InvalidConfig;
        }
    };
    let region = match unsafe { c_str_to_string(config.region, "region") } {
        Ok(s) => s,
        Err(_e) => {
            return GenevaError::InvalidConfig;
        }
    };
    let tenant = match unsafe { c_str_to_string(config.tenant, "tenant") } {
        Ok(s) => s,
        Err(_e) => {
            return GenevaError::InvalidConfig;
        }
    };
    let role_name = match unsafe { c_str_to_string(config.role_name, "role_name") } {
        Ok(s) => s,
        Err(_e) => {
            return GenevaError::InvalidConfig;
        }
    };
    let role_instance = match unsafe { c_str_to_string(config.role_instance, "role_instance") } {
        Ok(s) => s,
        Err(_e) => {
            return GenevaError::InvalidConfig;
        }
    };

    // Auth method conversion
    let auth_method = match config.auth_method {
<<<<<<< HEAD
        0 => {
            // MSI/Managed Identity authentication via Workload Identity
            // Read from environment variables (typical AKS setup)
            let client_id = std::env::var("AZURE_CLIENT_ID")
                .unwrap_or_else(|_| "00000000-0000-0000-0000-000000000000".to_string());
            let tenant_id = std::env::var("AZURE_TENANT_ID")
                .unwrap_or_else(|_| "00000000-0000-0000-0000-000000000000".to_string());
            let resource = std::env::var("GENEVA_WORKLOAD_IDENTITY_RESOURCE")
                .unwrap_or_else(|_| "https://monitor.azure.com".to_string());

            AuthMethod::WorkloadIdentity {
                client_id,
                tenant_id,
                token_file: None, // Will use default AZURE_FEDERATED_TOKEN_FILE
                resource,
            }
        }
=======
        // 0 => Managed Identity (default to system-assigned when coming from FFI for now)
        0 => AuthMethod::SystemManagedIdentity,
>>>>>>> ecfdca31
        1 => {
            // Certificate authentication: read fields from tagged union
            let cert = unsafe { config.auth.cert };
            if cert.cert_path.is_null() {
                return GenevaError::InvalidCertConfig;
            }
            if cert.cert_password.is_null() {
                return GenevaError::InvalidCertConfig;
            }
            let cert_path = match unsafe { c_str_to_string(cert.cert_path, "cert_path") } {
                Ok(s) => PathBuf::from(s),
                Err(_e) => {
                    return GenevaError::InvalidConfig;
                }
            };
            let cert_password =
                match unsafe { c_str_to_string(cert.cert_password, "cert_password") } {
                    Ok(s) => s,
                    Err(_e) => {
                        return GenevaError::InvalidConfig;
                    }
                };
            AuthMethod::Certificate {
                path: cert_path,
                password: cert_password,
            }
        }
        _ => {
            return GenevaError::InvalidAuthMethod;
        }
    };

    // Build client config
    let geneva_config = GenevaClientConfig {
        endpoint,
        environment,
        account,
        namespace,
        region,
        config_major_version: config.config_major_version,
        auth_method,
        tenant,
        role_name,
        role_instance,
        msi_resource: None, // FFI path currently does not accept MSI resource; extend API if needed
    };

    // Create client
    let client = match GenevaClient::new(geneva_config) {
        Ok(client) => client,
        Err(_e) => {
            return GenevaError::InitializationFailed;
        }
    };

    let handle = GenevaClientHandle {
        magic: GENEVA_HANDLE_MAGIC,
        client,
    };
    unsafe { *out_handle = Box::into_raw(Box::new(handle)) };
    GenevaError::Success
}

/// Encode and compress logs into batches (synchronous)
///
/// # Safety
/// - handle must be a valid pointer returned by geneva_client_new
/// - data must be a valid pointer to protobuf-encoded ExportLogsServiceRequest
/// - data_len must be the correct length of the data
/// - out_batches must be non-null; on success it receives a non-null pointer the caller must free with geneva_batches_free
#[no_mangle]
pub unsafe extern "C" fn geneva_encode_and_compress_logs(
    handle: *mut GenevaClientHandle,
    data: *const u8,
    data_len: usize,
    out_batches: *mut *mut EncodedBatchesHandle,
) -> GenevaError {
    if out_batches.is_null() {
        return GenevaError::NullPointer;
    }
    unsafe { *out_batches = ptr::null_mut() };

    if handle.is_null() {
        return GenevaError::NullPointer;
    }
    if data.is_null() {
        return GenevaError::NullPointer;
    }
    if data_len == 0 {
        return GenevaError::EmptyInput;
    }

    // Validate handle first
    let validation_result = unsafe { validate_handle(handle) };
    if validation_result != GenevaError::Success {
        return validation_result;
    }

    let handle_ref = unsafe { handle.as_ref().unwrap() };
    let data_slice = unsafe { std::slice::from_raw_parts(data, data_len) };

    let logs_data: ExportLogsServiceRequest = match Message::decode(data_slice) {
        Ok(data) => data,
        Err(_e) => {
            return GenevaError::DecodeFailed;
        }
    };

    let resource_logs = logs_data.resource_logs;
    match handle_ref.client.encode_and_compress_logs(&resource_logs) {
        Ok(batches) => {
            let h = EncodedBatchesHandle {
                magic: GENEVA_HANDLE_MAGIC,
                batches,
            };
            unsafe { *out_batches = Box::into_raw(Box::new(h)) };
            GenevaError::Success
        }
        Err(_e) => GenevaError::InternalError,
    }
}

/// Encode and compress spans into batches (synchronous)
///
/// # Safety
/// - handle must be a valid pointer returned by geneva_client_new
/// - data must be a valid pointer to protobuf-encoded ExportTraceServiceRequest
/// - data_len must be the correct length of the data
/// - out_batches must be non-null; on success it receives a non-null pointer the caller must free with geneva_batches_free
#[no_mangle]
pub unsafe extern "C" fn geneva_encode_and_compress_spans(
    handle: *mut GenevaClientHandle,
    data: *const u8,
    data_len: usize,
    out_batches: *mut *mut EncodedBatchesHandle,
) -> GenevaError {
    if out_batches.is_null() {
        return GenevaError::NullPointer;
    }
    unsafe { *out_batches = ptr::null_mut() };

    if handle.is_null() {
        return GenevaError::NullPointer;
    }
    if data.is_null() {
        return GenevaError::NullPointer;
    }
    if data_len == 0 {
        return GenevaError::EmptyInput;
    }

    // Validate handle first
    let validation_result = unsafe { validate_handle(handle) };
    if validation_result != GenevaError::Success {
        return validation_result;
    }

    let handle_ref = unsafe { handle.as_ref().unwrap() };
    let data_slice = unsafe { std::slice::from_raw_parts(data, data_len) };

    let spans_data: ExportTraceServiceRequest = match Message::decode(data_slice) {
        Ok(data) => data,
        Err(_e) => {
            return GenevaError::DecodeFailed;
        }
    };

    let resource_spans = spans_data.resource_spans;
    match handle_ref.client.encode_and_compress_spans(&resource_spans) {
        Ok(batches) => {
            let h = EncodedBatchesHandle {
                magic: GENEVA_HANDLE_MAGIC,
                batches,
            };
            unsafe { *out_batches = Box::into_raw(Box::new(h)) };
            GenevaError::Success
        }
        Err(_e) => GenevaError::InternalError,
    }
}

/// Returns the number of batches in the encoded batches handle
///
/// # Safety
/// - batches must be a valid pointer returned by geneva_encode_and_compress_logs, or null
#[no_mangle]
pub unsafe extern "C" fn geneva_batches_len(batches: *const EncodedBatchesHandle) -> usize {
    // Validate batches
    match unsafe { validate_handle(batches) } {
        GenevaError::Success => {
            // Safe to dereference after validation
            let batches_ref = unsafe { batches.as_ref().unwrap() };
            batches_ref.batches.len()
        }
        _ => 0, // Return 0 for invalid handles
    }
}

/// Uploads a specific batch synchronously
///
/// # Safety
/// - handle must be a valid pointer returned by geneva_client_new
/// - batches must be a valid pointer returned by geneva_encode_and_compress_logs
/// - index must be less than the value returned by geneva_batches_len
#[no_mangle]
pub unsafe extern "C" fn geneva_upload_batch_sync(
    handle: *mut GenevaClientHandle,
    batches: *const EncodedBatchesHandle,
    index: usize,
) -> GenevaError {
    // Validate client handle
    match unsafe { validate_handle(handle) } {
        GenevaError::Success => {}
        error => return error,
    }
    // validate batches
    match unsafe { validate_handle(batches) } {
        GenevaError::Success => {}
        error => return error,
    }

    // Now we know both handles are valid, safe to dereference
    let handle_ref = unsafe { handle.as_ref().unwrap() };
    let batches_ref = unsafe { batches.as_ref().unwrap() };

    if index >= batches_ref.batches.len() {
        return GenevaError::IndexOutOfRange;
    }

    let batch = &batches_ref.batches[index];
    let client = &handle_ref.client;
    let res = runtime().block_on(async move { client.upload_batch(batch).await });
    match res {
        Ok(_) => GenevaError::Success,
        Err(_e) => GenevaError::UploadFailed,
    }
}

/// Frees encoded batches handle
///
/// # Safety
/// - batches must be a valid pointer returned by geneva_encode_and_compress_logs, or null
/// - batches must not be used after calling this function
#[no_mangle]
pub unsafe extern "C" fn geneva_batches_free(batches: *mut EncodedBatchesHandle) {
    if !batches.is_null() {
        unsafe { clear_handle_magic(batches) };
        let _ = unsafe { Box::from_raw(batches) };
    }
}

// Frees a Geneva client handle
///
/// # Safety
/// - client handle must be a valid pointer returned by geneva_client_new
/// - client handle must not be used after calling this function
#[no_mangle]
pub unsafe extern "C" fn geneva_client_free(handle: *mut GenevaClientHandle) {
    if !handle.is_null() {
        unsafe { clear_handle_magic(handle) };
        let _ = unsafe { Box::from_raw(handle) };
    }
}

#[cfg(test)]
mod tests {
    use super::*;
    use opentelemetry_proto::tonic::collector::logs::v1::ExportLogsServiceRequest;
    use prost::Message;
    use std::ffi::CString;

    // Build a minimal unsigned JWT with the Endpoint claim and an exp. Matches what extract_endpoint_from_token expects.
    #[allow(dead_code)]
    fn generate_mock_jwt_and_expiry(endpoint: &str, ttl_secs: i64) -> (String, String) {
        use base64::{engine::general_purpose::URL_SAFE_NO_PAD, Engine as _};
        use chrono::{Duration, Utc};

        let header = r#"{"alg":"none","typ":"JWT"}"#;
        let exp = Utc::now() + Duration::seconds(ttl_secs);
        let payload = format!(r#"{{"Endpoint":"{endpoint}","exp":{}}}"#, exp.timestamp());

        let header_b64 = URL_SAFE_NO_PAD.encode(header.as_bytes());
        let payload_b64 = URL_SAFE_NO_PAD.encode(payload.as_bytes());
        let token = format!("{}.{}.{sig}", header_b64, payload_b64, sig = "dummy");

        (token, exp.to_rfc3339())
    }

    #[test]
    fn test_geneva_client_new_with_null_config() {
        unsafe {
            let mut out: *mut GenevaClientHandle = std::ptr::null_mut();
            let rc = geneva_client_new(std::ptr::null(), &mut out);
            assert_eq!(rc as u32, GenevaError::NullPointer as u32);
            assert!(out.is_null());
        }
    }

    #[test]
    fn test_upload_batch_sync_with_nulls() {
        unsafe {
            let result = geneva_upload_batch_sync(ptr::null_mut(), ptr::null(), 0);
            assert_eq!(result as u32, GenevaError::NullPointer as u32);
        }
    }

    #[test]
    fn test_encode_with_nulls() {
        unsafe {
            let mut out: *mut EncodedBatchesHandle = std::ptr::null_mut();
            let rc = geneva_encode_and_compress_logs(ptr::null_mut(), ptr::null(), 0, &mut out);
            assert_eq!(rc as u32, GenevaError::NullPointer as u32);
            assert!(out.is_null());
        }
    }

    #[test]
    fn test_geneva_client_free_with_null() {
        unsafe {
            // Should not crash
            geneva_client_free(ptr::null_mut());
        }
    }

    #[test]
    fn test_null_field_validation() {
        unsafe {
            // Test with missing endpoint
            let environment = CString::new("test").unwrap();
            let account = CString::new("testaccount").unwrap();
            let namespace = CString::new("testns").unwrap();
            let region = CString::new("testregion").unwrap();
            let tenant = CString::new("testtenant").unwrap();
            let role_name = CString::new("testrole").unwrap();
            let role_instance = CString::new("testinstance").unwrap();

            let config = GenevaConfig {
                endpoint: ptr::null(), // Missing endpoint should cause failure
                environment: environment.as_ptr(),
                account: account.as_ptr(),
                namespace_name: namespace.as_ptr(),
                region: region.as_ptr(),
                config_major_version: 1,
                auth_method: 0,
                tenant: tenant.as_ptr(),
                role_name: role_name.as_ptr(),
                role_instance: role_instance.as_ptr(),
                auth: GenevaAuthConfig {
                    msi: GenevaMSIAuthConfig { objid: ptr::null() },
                },
            };

            let mut out: *mut GenevaClientHandle = std::ptr::null_mut();
            let rc = geneva_client_new(&config, &mut out);
            assert_eq!(rc as u32, GenevaError::MissingEndpoint as u32);
            assert!(out.is_null());
        }
    }

    #[test]
    fn test_invalid_auth_method() {
        unsafe {
            let endpoint = CString::new("https://test.geneva.com").unwrap();
            let environment = CString::new("test").unwrap();
            let account = CString::new("testaccount").unwrap();
            let namespace = CString::new("testns").unwrap();
            let region = CString::new("testregion").unwrap();
            let tenant = CString::new("testtenant").unwrap();
            let role_name = CString::new("testrole").unwrap();
            let role_instance = CString::new("testinstance").unwrap();

            let config = GenevaConfig {
                endpoint: endpoint.as_ptr(),
                environment: environment.as_ptr(),
                account: account.as_ptr(),
                namespace_name: namespace.as_ptr(),
                region: region.as_ptr(),
                config_major_version: 1,
                auth_method: 99, // Invalid auth method
                tenant: tenant.as_ptr(),
                role_name: role_name.as_ptr(),
                role_instance: role_instance.as_ptr(),
                auth: GenevaAuthConfig {
                    msi: GenevaMSIAuthConfig { objid: ptr::null() },
                },
            };

            let mut out: *mut GenevaClientHandle = std::ptr::null_mut();
            let rc = geneva_client_new(&config, &mut out);
            assert_eq!(rc as u32, GenevaError::InvalidAuthMethod as u32);
            assert!(out.is_null());
        }
    }

    #[test]
    fn test_certificate_auth_missing_cert_path() {
        unsafe {
            let endpoint = CString::new("https://test.geneva.com").unwrap();
            let environment = CString::new("test").unwrap();
            let account = CString::new("testaccount").unwrap();
            let namespace = CString::new("testns").unwrap();
            let region = CString::new("testregion").unwrap();
            let tenant = CString::new("testtenant").unwrap();
            let role_name = CString::new("testrole").unwrap();
            let role_instance = CString::new("testinstance").unwrap();

            let config = GenevaConfig {
                endpoint: endpoint.as_ptr(),
                environment: environment.as_ptr(),
                account: account.as_ptr(),
                namespace_name: namespace.as_ptr(),
                region: region.as_ptr(),
                config_major_version: 1,
                auth_method: 1, // Certificate auth
                tenant: tenant.as_ptr(),
                role_name: role_name.as_ptr(),
                role_instance: role_instance.as_ptr(),
                auth: GenevaAuthConfig {
                    cert: GenevaCertAuthConfig {
                        cert_path: ptr::null(),
                        cert_password: ptr::null(),
                    },
                },
            };

            let mut out: *mut GenevaClientHandle = std::ptr::null_mut();
            let rc = geneva_client_new(&config, &mut out);
            assert_eq!(rc as u32, GenevaError::InvalidCertConfig as u32);
            assert!(out.is_null());
        }
    }

    #[test]
    fn test_certificate_auth_missing_cert_password() {
        unsafe {
            let endpoint = CString::new("https://test.geneva.com").unwrap();
            let environment = CString::new("test").unwrap();
            let account = CString::new("testaccount").unwrap();
            let namespace = CString::new("testns").unwrap();
            let region = CString::new("testregion").unwrap();
            let tenant = CString::new("testtenant").unwrap();
            let role_name = CString::new("testrole").unwrap();
            let role_instance = CString::new("testinstance").unwrap();
            let cert_path = CString::new("/path/to/cert.p12").unwrap();

            let config = GenevaConfig {
                endpoint: endpoint.as_ptr(),
                environment: environment.as_ptr(),
                account: account.as_ptr(),
                namespace_name: namespace.as_ptr(),
                region: region.as_ptr(),
                config_major_version: 1,
                auth_method: 1, // Certificate auth
                tenant: tenant.as_ptr(),
                role_name: role_name.as_ptr(),
                role_instance: role_instance.as_ptr(),
                auth: GenevaAuthConfig {
                    cert: GenevaCertAuthConfig {
                        cert_path: cert_path.as_ptr(),
                        cert_password: ptr::null(),
                    },
                },
            };

            let mut out: *mut GenevaClientHandle = std::ptr::null_mut();
            let rc = geneva_client_new(&config, &mut out);
            assert_eq!(rc as u32, GenevaError::InvalidCertConfig as u32);
            assert!(out.is_null());
        }
    }

    #[test]
    fn test_batches_len_with_null() {
        unsafe {
            let n = geneva_batches_len(ptr::null());
            assert_eq!(n, 0, "batches_len should return 0 for null pointer");
        }
    }

    #[test]
    fn test_batches_free_with_null() {
        unsafe {
            geneva_batches_free(ptr::null_mut());
        }
    }

    // Integration-style test: encode via FFI then upload via FFI using MockAuth + Wiremock server.
    // Uses otlp_builder to construct an ExportLogsServiceRequest payload.
    #[test]
    #[cfg(feature = "mock_auth")]
    fn test_encode_and_upload_with_mock_server() {
        use otlp_builder::builder::build_otlp_logs_minimal;
        use wiremock::matchers::method;
        use wiremock::{Mock, MockServer, ResponseTemplate};

        // Start mock server on the shared runtime used by the FFI code
        let mock_server = runtime().block_on(async { MockServer::start().await });
        let ingestion_endpoint = mock_server.uri();

        // Build JWT dynamically so the Endpoint claim matches the mock server, and compute a fresh expiry
        let (auth_token, auth_token_expiry) =
            generate_mock_jwt_and_expiry(&ingestion_endpoint, 24 * 3600);

        // Mock config service (GET)
        runtime().block_on(async {
            Mock::given(method("GET"))
                .respond_with(ResponseTemplate::new(200).set_body_string(format!(
                    r#"{{
                        "IngestionGatewayInfo": {{
                            "Endpoint": "{ingestion_endpoint}",
                            "AuthToken": "{auth_token}",
                            "AuthTokenExpiryTime": "{auth_token_expiry}"
                        }},
                        "StorageAccountKeys": [{{
                            "AccountMonikerName": "testdiagaccount",
                            "AccountGroupName": "testgroup",
                            "IsPrimaryMoniker": true
                        }}],
                        "TagId": "test"
                    }}"#
                )))
                .mount(&mock_server)
                .await;

            // Mock ingestion service (POST)
            Mock::given(method("POST"))
                .respond_with(
                    ResponseTemplate::new(202).set_body_string(r#"{"ticket":"accepted"}"#),
                )
                .mount(&mock_server)
                .await;
        });

        // Build a real GenevaClient using MockAuth (no mTLS), then wrap it in the FFI handle.
        let cfg = GenevaClientConfig {
            endpoint: mock_server.uri(),
            environment: "test".to_string(),
            account: "test".to_string(),
            namespace: "testns".to_string(),
            region: "testregion".to_string(),
            config_major_version: 1,
            auth_method: AuthMethod::MockAuth,
            tenant: "testtenant".to_string(),
            role_name: "testrole".to_string(),
            role_instance: "testinstance".to_string(),
            msi_resource: None,
        };
        let client = GenevaClient::new(cfg).expect("failed to create GenevaClient with MockAuth");

        // Wrap into an FFI-compatible handle
        let handle = GenevaClientHandle {
            magic: GENEVA_HANDLE_MAGIC,
            client,
        };
        // Keep the boxed handle alive until we explicitly free it via FFI
        let mut handle_box = Box::new(handle);
        let handle_ptr: *mut GenevaClientHandle = &mut *handle_box;

        // Build minimal OTLP logs payload bytes using the test helper
        let bytes = build_otlp_logs_minimal("TestEvent", "hello-world", Some(("rk", "rv")));

        // Encode via FFI
        let mut batches_ptr: *mut EncodedBatchesHandle = std::ptr::null_mut();
        let rc = unsafe {
            geneva_encode_and_compress_logs(
                handle_ptr,
                bytes.as_ptr(),
                bytes.len(),
                &mut batches_ptr,
            )
        };
        assert_eq!(rc as u32, GenevaError::Success as u32, "encode failed");
        assert!(
            !batches_ptr.is_null(),
            "out_batches should be non-null on success"
        );

        // Validate number of batches and upload first batch via FFI (sync)
        let len = unsafe { geneva_batches_len(batches_ptr) };
        assert!(len >= 1, "expected at least one encoded batch");

        // Attempt upload (ignore return code; we will assert via recorded requests)
        let _ = unsafe { geneva_upload_batch_sync(handle_ptr, batches_ptr as *const _, 0) };

        // Cleanup: free batches and client
        unsafe {
            geneva_batches_free(batches_ptr);
        }
        // Transfer ownership of handle_box to the FFI free function
        let raw_handle = Box::into_raw(handle_box);
        unsafe {
            geneva_client_free(raw_handle);
        }

        // Keep mock_server in scope until end of test
        drop(mock_server);
    }

    // Verifies batching groups by LogRecord.event_name:
    // multiple different event_names in one request produce multiple batches,
    // and each batch upload hits ingestion with the corresponding event query param.
    #[test]
    #[cfg(feature = "mock_auth")]
    fn test_encode_batching_by_event_name_and_upload() {
        use wiremock::http::Method;
        use wiremock::matchers::method;
        use wiremock::{Mock, MockServer, ResponseTemplate};

        // Start mock server
        let mock_server = runtime().block_on(async { MockServer::start().await });
        let ingestion_endpoint = mock_server.uri();
        let (auth_token, auth_token_expiry) =
            generate_mock_jwt_and_expiry(&ingestion_endpoint, 24 * 3600);

        // Mock Geneva Config (GET) and Ingestion (POST)
        runtime().block_on(async {
            Mock::given(method("GET"))
                .respond_with(ResponseTemplate::new(200).set_body_string(format!(
                    r#"{{
                        "IngestionGatewayInfo": {{
                            "Endpoint": "{ingestion_endpoint}",
                            "AuthToken": "{auth_token}",
                            "AuthTokenExpiryTime": "{auth_token_expiry}"
                        }},
                        "StorageAccountKeys": [{{
                            "AccountMonikerName": "testdiagaccount",
                            "AccountGroupName": "testgroup",
                            "IsPrimaryMoniker": true
                        }}],
                        "TagId": "test"
                    }}"#
                )))
                .mount(&mock_server)
                .await;

            Mock::given(method("POST"))
                .respond_with(
                    ResponseTemplate::new(202).set_body_string(r#"{"ticket":"accepted"}"#),
                )
                .mount(&mock_server)
                .await;
        });

        // Build client with MockAuth
        let cfg = GenevaClientConfig {
            endpoint: mock_server.uri(),
            environment: "test".to_string(),
            account: "test".to_string(),
            namespace: "testns".to_string(),
            region: "testregion".to_string(),
            config_major_version: 1,
            auth_method: AuthMethod::MockAuth,
            tenant: "testtenant".to_string(),
            role_name: "testrole".to_string(),
            role_instance: "testinstance".to_string(),
            msi_resource: None,
        };
        let client = GenevaClient::new(cfg).expect("failed to create GenevaClient with MockAuth");

        // Wrap client into FFI handle
        let mut handle_box = Box::new(GenevaClientHandle {
            magic: GENEVA_HANDLE_MAGIC,
            client,
        });
        let handle_ptr: *mut GenevaClientHandle = &mut *handle_box;

        // Build ExportLogsServiceRequest with two different event_names
        let log1 = opentelemetry_proto::tonic::logs::v1::LogRecord {
            observed_time_unix_nano: 1_700_000_000_000_000_001,
            event_name: "EventA".to_string(),
            severity_number: 9,
            ..Default::default()
        };
        let log2 = opentelemetry_proto::tonic::logs::v1::LogRecord {
            observed_time_unix_nano: 1_700_000_000_000_000_002,
            event_name: "EventB".to_string(),
            severity_number: 10,
            ..Default::default()
        };
        let scope_logs = opentelemetry_proto::tonic::logs::v1::ScopeLogs {
            log_records: vec![log1, log2],
            ..Default::default()
        };
        let resource_logs = opentelemetry_proto::tonic::logs::v1::ResourceLogs {
            scope_logs: vec![scope_logs],
            ..Default::default()
        };
        let req = ExportLogsServiceRequest {
            resource_logs: vec![resource_logs],
        };
        let bytes = req.encode_to_vec();

        // Encode via FFI
        let mut batches_ptr: *mut EncodedBatchesHandle = std::ptr::null_mut();
        let rc = unsafe {
            geneva_encode_and_compress_logs(
                handle_ptr,
                bytes.as_ptr(),
                bytes.len(),
                &mut batches_ptr,
            )
        };
        assert_eq!(rc as u32, GenevaError::Success as u32, "encode failed");
        assert!(!batches_ptr.is_null());

        // Expect 2 batches (EventA, EventB)
        let len = unsafe { geneva_batches_len(batches_ptr) };
        assert_eq!(len, 2, "expected 2 batches grouped by event_name");

        // Upload all batches
        for i in 0..len {
            let _ = unsafe { geneva_upload_batch_sync(handle_ptr, batches_ptr as *const _, i) };
        }

        // Verify requests contain event=EventA and event=EventB in their URLs
        // Poll until both POSTs appear or timeout to avoid flakiness
        let (urls, has_a, has_b) = runtime().block_on(async {
            use tokio::time::{sleep, Duration};
            let mut last_urls: Vec<String> = Vec::new();
            for _ in 0..200 {
                let reqs = mock_server.received_requests().await.unwrap();
                let posts: Vec<String> = reqs
                    .iter()
                    .filter(|r| r.method == Method::Post)
                    .map(|r| r.url.to_string())
                    .collect();

                let has_a = posts.iter().any(|u| u.contains("event=EventA"));
                let has_b = posts.iter().any(|u| u.contains("event=EventB"));
                if has_a && has_b {
                    return (posts, true, true);
                }

                if !posts.is_empty() {
                    last_urls = posts.clone();
                }

                sleep(Duration::from_millis(20)).await;
            }

            if last_urls.is_empty() {
                let reqs = mock_server.received_requests().await.unwrap();
                last_urls = reqs.into_iter().map(|r| r.url.to_string()).collect();
            }
            let has_a = last_urls.iter().any(|u| u.contains("event=EventA"));
            let has_b = last_urls.iter().any(|u| u.contains("event=EventB"));
            (last_urls, has_a, has_b)
        });
        assert!(
            has_a,
            "Expected request containing event=EventA; got: {urls:?}"
        );
        assert!(
            has_b,
            "Expected request containing event=EventB; got: {urls:?}"
        );

        // Cleanup
        unsafe { geneva_batches_free(batches_ptr) };
        let raw_handle = Box::into_raw(handle_box);
        unsafe { geneva_client_free(raw_handle) };
        drop(mock_server);
    }
}<|MERGE_RESOLUTION|>--- conflicted
+++ resolved
@@ -288,28 +288,31 @@
 
     // Auth method conversion
     let auth_method = match config.auth_method {
-<<<<<<< HEAD
-        0 => {
-            // MSI/Managed Identity authentication via Workload Identity
-            // Read from environment variables (typical AKS setup)
-            let client_id = std::env::var("AZURE_CLIENT_ID")
-                .unwrap_or_else(|_| "00000000-0000-0000-0000-000000000000".to_string());
-            let tenant_id = std::env::var("AZURE_TENANT_ID")
-                .unwrap_or_else(|_| "00000000-0000-0000-0000-000000000000".to_string());
-            let resource = std::env::var("GENEVA_WORKLOAD_IDENTITY_RESOURCE")
-                .unwrap_or_else(|_| "https://monitor.azure.com".to_string());
-
-            AuthMethod::WorkloadIdentity {
-                client_id,
-                tenant_id,
-                token_file: None, // Will use default AZURE_FEDERATED_TOKEN_FILE
-                resource,
+       0 => {
+            // Unified: Workload Identity (AKS) or System Managed Identity (VM)
+            // Auto-detect based on environment
+            if std::env::var("AZURE_FEDERATED_TOKEN_FILE").is_ok() {
+                let client_id = std::env::var("AZURE_CLIENT_ID")
+                    .unwrap_or_else(|_| "00000000-0000-0000-0000-000000000000".to_string());
+                let tenant_id = std::env::var("AZURE_TENANT_ID")
+                    .unwrap_or_else(|_| "00000000-0000-0000-0000-000000000000".to_string());
+                let resource = std::env::var("GENEVA_WORKLOAD_IDENTITY_RESOURCE")
+                    .unwrap_or_else(|_| "https://monitor.azure.com".to_string());
+                let token_file = std::env::var("AZURE_FEDERATED_TOKEN_FILE")
+                    .ok()
+                    .map(PathBuf::from);
+
+                AuthMethod::WorkloadIdentity {
+                    client_id,
+                    tenant_id,
+                    token_file,
+                    resource,
+                }
+            } else {
+                AuthMethod::SystemManagedIdentity
             }
         }
-=======
-        // 0 => Managed Identity (default to system-assigned when coming from FFI for now)
-        0 => AuthMethod::SystemManagedIdentity,
->>>>>>> ecfdca31
+ 
         1 => {
             // Certificate authentication: read fields from tagged union
             let cert = unsafe { config.auth.cert };
