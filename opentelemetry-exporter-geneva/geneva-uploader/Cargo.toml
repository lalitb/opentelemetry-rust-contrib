--- conflicted
+++ resolved
@@ -16,13 +16,8 @@
 serde_json = { version = "1.0", features = ["raw_value"] }
 uuid = { version = "1.0", features = ["v4"] }
 # TODO - support both native-tls and rustls
-<<<<<<< HEAD
-reqwest = { version = "0.12", features = ["native-tls", "native-tls-alpn"]}
+reqwest = { version = "0.12", features = ["native-tls", "native-tls-alpn"], default-features = false}
 native-tls = "0.2"
-=======
-reqwest = { version = "0.12", features = ["native-tls", "native-tls-alpn"], default-features = false}
-native-tls = "0.2" 
->>>>>>> 6c23e7dd
 thiserror = "2.0"
 chrono = "0.4"
 url = "2.2"
