--- conflicted
+++ resolved
@@ -17,13 +17,9 @@
 thiserror = "2.0"
 chrono = "0.4"
 url = "2.2"
-<<<<<<< HEAD
 md5 = "0.7.0"
 hex = "0.4"
-lz4_flex = { version = "0.11", features = ["safe-encode"], default-features = false }
-=======
 lz4_flex = { version = ">=0.11.0, <0.11.4", features = ["safe-encode"], default-features = false }
->>>>>>> 8a29dec4
 
 [features]
 self_signed_certs = [] # Empty by default for security
