[package]
name = "geneva-uploader"
version = "0.1.0"
edition = "2021"

[workspace]

[workspace.dependencies]

[dependencies]
opentelemetry-proto = {default-features = false, features = ["logs", "gen-tonic-messages"], version = "0.29"}
base64 = "0.22"
serde = { version = "1.0", features = ["derive"] }
serde_json = { version = "1.0", features = ["raw_value"] }
uuid = { version = "1.0", features = ["v4"] }
# TODO - support both native-tls and rustls
reqwest = { version = "0.12", features = ["native-tls", "native-tls-alpn"]}
native-tls = "0.2" 
thiserror = "2.0"
chrono = "0.4"
url = "2.2"
<<<<<<< HEAD
md5 = "0.7.0"
hex = "0.4"
=======
lz4_flex = { version = "0.11", features = ["safe-encode"], default-features = false }
>>>>>>> e5db058e

[features]
self_signed_certs = [] # Empty by default for security
default = ["self_signed_certs"] # TODO - remove this feature before release

[dev-dependencies]
tokio = { version = "1", features = ["full"] }
rcgen = "0.13"
openssl = { version = "0.10", features = ["vendored"] }
tempfile = "3.5"
wiremock = "0.6"
futures = "0.3"
num_cpus = "1.16"
lz4_flex = { version = "0.11" }

[build-dependencies]
cc = "1.0"


[workspace.lints.rust]
rust_2024_compatibility = { level = "warn", priority = -1 }
# No need to enable those, because it is either unnecessary or results in ugly syntax
if_let_rescope = "allow"
tail_expr_drop_order = "allow"

[workspace.lints.clippy]
all = { level = "warn", priority = 1 }<|MERGE_RESOLUTION|>--- conflicted
+++ resolved
@@ -19,12 +19,9 @@
 thiserror = "2.0"
 chrono = "0.4"
 url = "2.2"
-<<<<<<< HEAD
 md5 = "0.7.0"
 hex = "0.4"
-=======
 lz4_flex = { version = "0.11", features = ["safe-encode"], default-features = false }
->>>>>>> e5db058e
 
 [features]
 self_signed_certs = [] # Empty by default for security
