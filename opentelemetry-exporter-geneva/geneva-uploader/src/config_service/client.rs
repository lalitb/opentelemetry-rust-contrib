// Geneva Config Client with TLS (PKCS#12) and Azure Workload Identity support

use base64::{engine::general_purpose, Engine as _};
use reqwest::{
    header::{HeaderMap, HeaderValue, ACCEPT, AUTHORIZATION, USER_AGENT},
    Client,
};
use serde::Deserialize;
use std::time::Duration;
use thiserror::Error;
use uuid::Uuid;

use chrono::{DateTime, Utc};
use native_tls::{Identity, Protocol};
use std::fmt;
use std::fmt::Write;
use std::fs;
use std::path::PathBuf;
use std::sync::RwLock;

<<<<<<< HEAD
// Azure Identity imports for Workload Identity authentication
use azure_core::credentials::TokenCredential;
use azure_identity::{WorkloadIdentityCredential, WorkloadIdentityCredentialOptions};
=======
// Azure Identity imports for MSI authentication
use azure_core::credentials::TokenCredential;
use azure_identity::{ManagedIdentityCredential, ManagedIdentityCredentialOptions, UserAssignedId};
>>>>>>> ecfdca31

/// Authentication methods for the Geneva Config Client.
///
/// The client supports three authentication methods:
/// - Certificate-based authentication using PKCS#12 (.p12) files
/// - Azure Workload Identity (Federated Identity) for Kubernetes workloads
/// - Mock authentication for testing
///
/// # Certificate Format
/// Certificates should be in PKCS#12 (.p12) format for client TLS authentication.
///
/// ## Converting from PEM to PKCS#12
///
/// If you have PEM format cert and key, you can convert them using OpenSSL:
///
/// ### Linux/macOS:
/// ```bash
/// openssl pkcs12 -export \
///   -in cert.pem \
///   -inkey key.pem \
///   -out client.p12 \
///   -name "alias"
/// ```
///
/// ### Windows (PowerShell):
/// ```powershell
/// openssl pkcs12 -export -in cert.pem -inkey key.pem -out client.p12 -name "alias"
/// ```
#[allow(dead_code)]
#[derive(Clone, Debug)]
pub enum AuthMethod {
    /// Certificate-based authentication
    ///
    /// # Arguments
    /// * `path` - Path to the PKCS#12 (.p12) certificate file
    /// * `password` - Password to decrypt the PKCS#12 file
    Certificate { path: PathBuf, password: String },
<<<<<<< HEAD
    /// Azure Workload Identity authentication (Federated Identity for Kubernetes)
    ///
    /// # Arguments
    /// * `client_id` - Azure AD Application (client) ID
    /// * `tenant_id` - Azure AD Tenant ID
    /// * `token_file` - Optional path to the service account token file.
    ///                  If None, defaults to AZURE_FEDERATED_TOKEN_FILE env var
    /// * `resource` - Azure AD resource URI for token acquisition
    ///               (e.g., "https://monitor.azure.com" for Azure Public Cloud)
    WorkloadIdentity {
        client_id: String,
        tenant_id: String,
        token_file: Option<PathBuf>,
        resource: String,
    },
=======
    /// System-assigned managed identity (auto-detected)
    SystemManagedIdentity,
    /// User-assigned managed identity by client ID
    UserManagedIdentity { client_id: String },
    /// User-assigned managed identity by object ID
    UserManagedIdentityByObjectId { object_id: String },
    /// User-assigned managed identity by resource ID
    UserManagedIdentityByResourceId { resource_id: String },
>>>>>>> ecfdca31
    #[cfg(feature = "mock_auth")]
    MockAuth, // No authentication, used for testing purposes
}

#[derive(Debug, Error)]
pub(crate) enum GenevaConfigClientError {
    // Authentication-related errors
    #[error("Missing Auth Info: {0}")]
    AuthInfoNotFound(String),
    #[error("Invalid or malformed JWT token: {0}")]
    JwtTokenError(String),
    #[error("Certificate error: {0}")]
    Certificate(String),
<<<<<<< HEAD
    #[error("Workload Identity authentication error: {0}")]
    WorkloadIdentityAuth(String),
=======
    #[error("MSI authentication error: {0}")]
    MsiAuth(String),
>>>>>>> ecfdca31

    // Networking / HTTP / TLS
    #[error("HTTP error: {0}")]
    Http(#[from] reqwest::Error),
    #[error("Request failed with status {status}: {message}")]
    RequestFailed { status: u16, message: String },

    // Data / parsing
    #[error("JSON error: {0}")]
    SerdeJson(#[from] serde_json::Error),

    // Misc
    #[error("Moniker not found: {0}")]
    MonikerNotFound(String),
    #[error("Internal error: {0}")]
    InternalError(String),
}

#[allow(dead_code)]
pub(crate) type Result<T> = std::result::Result<T, GenevaConfigClientError>;

/// Configuration for the Geneva Config Client.
///
/// # Fields
/// * `endpoint` - The Geneva Config Service endpoint URL
/// * `environment` - Environment name (e.g., "prod", "dev")
/// * `account` - Account name in Geneva
/// * `namespace` - Namespace for the configuration
/// * `region` - Azure region (e.g., "westus2")
/// * `config_major_version` - Major version of the configuration schema
/// * `auth_method` - Authentication method to use (Certificate or ManagedIdentity)
///
/// # Example
/// ```ignore
/// let config = GenevaConfigClientConfig {
///     endpoint: "https://example.geneva.com".to_string(),
///     environment: "prod".to_string(),
///     account: "myaccount".to_string(),
///     namespace: "myservice".to_string(),
///     region: "westus2".to_string(),
///     config_major_version: 1,
///     auth_method: AuthMethod::Certificate {
///         path: "/path/to/cert.p12".to_string(),
///         password: "password".to_string(),
///     },
/// };
/// ```
#[allow(dead_code)]
#[derive(Clone, Debug)]
pub(crate) struct GenevaConfigClientConfig {
    pub(crate) endpoint: String,
    pub(crate) environment: String,
    pub(crate) account: String,
    pub(crate) namespace: String,
    pub(crate) region: String,
    pub(crate) config_major_version: u32,
    pub(crate) auth_method: AuthMethod, // agent_identity and agent_version are hardcoded for now
    pub(crate) msi_resource: Option<String>, // Required when using any Managed Identity variant
}

#[allow(dead_code)]
#[derive(Debug, Clone, Deserialize)]
pub(crate) struct IngestionGatewayInfo {
    #[serde(rename = "Endpoint")]
    pub(crate) endpoint: String,
    #[serde(rename = "AuthToken")]
    pub(crate) auth_token: String,
    #[serde(rename = "AuthTokenExpiryTime")]
    pub(crate) auth_token_expiry_time: String,
}

#[allow(dead_code)]
#[derive(Debug, Clone)]
pub(crate) struct MonikerInfo {
    pub name: String,
    pub account_group: String,
}

#[allow(dead_code)]
#[derive(Debug, Deserialize)]
struct StorageAccountKey {
    #[serde(rename = "AccountMonikerName")]
    account_moniker_name: String,
    #[serde(rename = "AccountGroupName")]
    account_group_name: String,
    #[serde(rename = "IsPrimaryMoniker")]
    is_primary_moniker: bool,
}

#[allow(dead_code)]
#[derive(Debug, Deserialize)]
struct GenevaResponse {
    #[serde(rename = "IngestionGatewayInfo")]
    ingestion_gateway_info: IngestionGatewayInfo,
    // TODO: Make storage_account_keys optional since it might not be present in all responses
    #[serde(rename = "StorageAccountKeys", default)]
    storage_account_keys: Vec<StorageAccountKey>,
    // Keep tag_id as it might be used for validation
    #[serde(rename = "TagId")]
    tag_id: String,
}

#[allow(dead_code)]
struct CachedAuthData {
    // Store the complete token and moniker info
    auth_info: (IngestionGatewayInfo, MonikerInfo),
    // Store the endpoint from token for quick access
    token_endpoint: String,
    // Store expiry separately for quick access
    token_expiry: DateTime<Utc>,
}

#[allow(dead_code)]
pub(crate) struct GenevaConfigClient {
    config: GenevaConfigClientConfig,
    http_client: Client,
    // TODO: revisit if the lock can be removed
    cached_data: RwLock<Option<CachedAuthData>>,
    precomputed_url_prefix: String,
    agent_identity: String,
    agent_version: String,
    static_headers: HeaderMap,
}

impl fmt::Debug for GenevaConfigClient {
    fn fmt(&self, f: &mut fmt::Formatter<'_>) -> fmt::Result {
        f.debug_struct("GenevaConfigClient")
            .field("config", &self.config)
            .field("precomputed_url_prefix", &self.precomputed_url_prefix)
            .field("agent_identity", &self.agent_identity)
            .field("agent_version", &self.agent_version)
            .field("static_headers", &self.static_headers)
            .finish()
    }
}

/// Client for interacting with the Geneva Configuration Service.
///
/// This client handles authentication and communication with the Geneva Config
/// API to retrieve configuration information like ingestion endpoints.
impl GenevaConfigClient {
    /// Creates a new Geneva Config Client with the provided configuration.
    ///
    /// # Arguments
    /// * `config` - The client configuration
    ///
    /// # Returns
    /// * `Result<Self>` - A new client instance or an error
    ///
    /// # Errors
    /// * `GenevaConfigClientError::Certificate` - If reading the certificate file, parsing it, or constructing the TLS connector fails
    /// * `GenevaConfigClientError::AuthMethodNotImplemented` - If the specified authentication method is not yet supported
    #[allow(dead_code)]
    pub(crate) fn new(config: GenevaConfigClientConfig) -> Result<Self> {
        let mut client_builder = Client::builder()
            .http1_only()
            .timeout(Duration::from_secs(30)); //TODO - make this configurable

        match &config.auth_method {
            // TODO: Certificate auth would be removed in favor of managed identity.,
            // This is for testing, so we can use self-signed certs, and password in plain text.
            AuthMethod::Certificate { path, password } => {
                // Read the PKCS#12 file
                let p12_bytes = fs::read(path)
                    .map_err(|e| GenevaConfigClientError::Certificate(e.to_string()))?;
                let identity = Identity::from_pkcs12(&p12_bytes, password)
                    .map_err(|e| GenevaConfigClientError::Certificate(e.to_string()))?;
                //TODO - use use_native_tls instead of preconfigured_tls once we no longer need self-signed certs
                // and TLS 1.2 as the exclusive protocol.
                let tls_connector =
                    configure_tls_connector(native_tls::TlsConnector::builder(), identity)
                        .build()
                        .map_err(|e| GenevaConfigClientError::Certificate(e.to_string()))?;
                client_builder = client_builder.use_preconfigured_tls(tls_connector);
            }
<<<<<<< HEAD
            AuthMethod::WorkloadIdentity { .. } => {
                // No special HTTP client configuration needed for Workload Identity
                // Authentication is done via Bearer token in request headers
=======
            AuthMethod::SystemManagedIdentity
            | AuthMethod::UserManagedIdentity { .. }
            | AuthMethod::UserManagedIdentityByObjectId { .. }
            | AuthMethod::UserManagedIdentityByResourceId { .. } => { /* no special HTTP client changes needed */
>>>>>>> ecfdca31
            }
            #[cfg(feature = "mock_auth")]
            AuthMethod::MockAuth => {
                // Mock authentication for testing purposes, no actual auth needed
                // Just use the default client builder
                eprintln!("WARNING: Using MockAuth for GenevaConfigClient. This should only be used in tests!");
            }
        }

        let agent_identity = "GenevaUploader";
        let agent_version = "0.1";
        let static_headers = Self::build_static_headers(agent_identity, agent_version);

        let identity = format!("Tenant=Default/Role=GcsClient/RoleInstance={agent_identity}");

        let encoded_identity = general_purpose::STANDARD.encode(&identity);
        let version_str = format!("Ver{0}v0", config.config_major_version);

        // Use different API endpoints based on authentication method
<<<<<<< HEAD
        // Certificate auth uses "api", Workload Identity uses "userapi"
        let api_path = match &config.auth_method {
            AuthMethod::Certificate { .. } => "api",
            AuthMethod::WorkloadIdentity { .. } => "userapi",
=======
        // Certificate auth uses "api", MSI auth uses "userapi"
        let api_path = match &config.auth_method {
            AuthMethod::Certificate { .. } => "api",
            AuthMethod::SystemManagedIdentity
            | AuthMethod::UserManagedIdentity { .. }
            | AuthMethod::UserManagedIdentityByObjectId { .. }
            | AuthMethod::UserManagedIdentityByResourceId { .. } => "userapi",
>>>>>>> ecfdca31
            #[cfg(feature = "mock_auth")]
            AuthMethod::MockAuth => "api", // treat mock like certificate path for URL shape
        };

        let mut pre_url = String::with_capacity(config.endpoint.len() + 200);
        write!(
            &mut pre_url,
            "{}/{}/agent/v3/{}/{}/MonitoringStorageKeys/?Namespace={}&Region={}&Identity={}&OSType={}&ConfigMajorVersion={}",
            config.endpoint.trim_end_matches('/'),
            api_path,
            config.environment,
            config.account,
            config.namespace,
            config.region,
            encoded_identity,
            get_os_type(),
            version_str
        ).map_err(|e| GenevaConfigClientError::InternalError(format!("Failed to write URL: {e}")))?;

        let http_client = client_builder.build()?;

        Ok(Self {
            config,
            http_client,
            cached_data: RwLock::new(None),
            precomputed_url_prefix: pre_url,
            agent_identity: agent_identity.to_string(), // TODO make this configurable
            agent_version: "1.0".to_string(),           // TODO make this configurable
            static_headers,
        })
    }

    fn parse_token_expiry(expiry_str: &str) -> Option<DateTime<Utc>> {
        // Attempt to parse the ISO 8601 datetime string
        DateTime::parse_from_rfc3339(expiry_str)
            .ok()
            .map(|dt| dt.with_timezone(&Utc))
    }

    fn build_static_headers(agent_identity: &str, agent_version: &str) -> HeaderMap {
        let mut headers = HeaderMap::new();
        let user_agent = format!("{agent_identity}-{agent_version}");
        headers.insert(USER_AGENT, HeaderValue::from_str(&user_agent).unwrap());
        headers.insert(ACCEPT, HeaderValue::from_static("application/json"));
        headers
    }

<<<<<<< HEAD
    /// Get Azure AD token using Workload Identity (Federated Identity)
    async fn get_workload_identity_token(&self) -> Result<String> {
        let (client_id, tenant_id, token_file, resource) =
            match &self.config.auth_method {
                AuthMethod::WorkloadIdentity {
                    client_id,
                    tenant_id,
                    token_file,
                    resource,
                } => (client_id, tenant_id, token_file, resource),
                _ => return Err(GenevaConfigClientError::WorkloadIdentityAuth(
                    "get_workload_identity_token called but auth method is not WorkloadIdentity"
                        .to_string(),
                )),
            };
=======
    /// Get MSI token for GCS authentication
    async fn get_msi_token(&self) -> Result<String> {
        let resource = self.config.msi_resource.as_ref().ok_or_else(|| {
            GenevaConfigClientError::MsiAuth(
                "msi_resource not set in config (required for Managed Identity auth)".to_string(),
            )
        })?;
>>>>>>> ecfdca31

        // Normalize resource (strip trailing "/.default" if provided by user)
        let base = resource.trim_end_matches("/.default").trim_end_matches('/');

        // Candidate scopes tried with Azure Identity
        let mut scope_candidates: Vec<String> = vec![format!("{base}/.default"), base.to_string()];
        // Add variant with trailing slash if not already present
        if !base.ends_with('/') {
            scope_candidates.push(format!("{base}/"));
        }

<<<<<<< HEAD
        // Create WorkloadIdentityCredential using the Azure Identity SDK
        let options = WorkloadIdentityCredentialOptions {
            client_id: Some(client_id.clone()),
            tenant_id: Some(tenant_id.clone()),
            token_file_path: token_file.clone(),
            ..Default::default()
        };

        let credential = WorkloadIdentityCredential::new(Some(options)).map_err(|e| {
            GenevaConfigClientError::WorkloadIdentityAuth(format!(
                "Failed to create WorkloadIdentityCredential: {e}"
            ))
        })?;

        // Try each scope candidate until one succeeds
=======
        // Build credential based on selector
        let user_assigned_id = match &self.config.auth_method {
            AuthMethod::SystemManagedIdentity => None,
            AuthMethod::UserManagedIdentity { client_id } => {
                Some(UserAssignedId::ClientId(client_id.clone()))
            }
            AuthMethod::UserManagedIdentityByObjectId { object_id } => {
                Some(UserAssignedId::ObjectId(object_id.clone()))
            }
            AuthMethod::UserManagedIdentityByResourceId { resource_id } => {
                Some(UserAssignedId::ResourceId(resource_id.clone()))
            }
            _ => {
                return Err(GenevaConfigClientError::MsiAuth(
                    "get_msi_token called but auth method is not a managed identity variant"
                        .to_string(),
                ))
            }
        };

        let options = ManagedIdentityCredentialOptions {
            user_assigned_id,
            ..Default::default()
        };
        let credential = ManagedIdentityCredential::new(Some(options)).map_err(|e| {
            GenevaConfigClientError::MsiAuth(format!("Failed to create MSI credential: {e}"))
        })?;

>>>>>>> ecfdca31
        let mut last_err: Option<String> = None;
        for scope in &scope_candidates {
            match credential.get_token(&[scope.as_str()], None).await {
                Ok(token) => return Ok(token.token.secret().to_string()),
                Err(e) => last_err = Some(e.to_string()),
            }
        }
<<<<<<< HEAD

        let detail = last_err.unwrap_or_else(|| "no error detail".into());
        Err(GenevaConfigClientError::WorkloadIdentityAuth(format!(
            "Workload Identity token acquisition failed. Scopes tried: {scopes}. Last error: {detail}",
=======
        let detail = last_err.unwrap_or_else(|| "no error detail".into());
        Err(GenevaConfigClientError::MsiAuth(format!(
            "Managed Identity token acquisition failed. Scopes tried: {scopes}. Last error: {detail}. IMDS fallback intentionally disabled.",
>>>>>>> ecfdca31
            scopes = scope_candidates.join(", ")
        )))
    }

    /// Retrieves ingestion gateway information from the Geneva Config Service.
    ///
    /// # HTTP API Details
    ///
    /// ## Request
    /// - **Method**: GET
    /// - **Endpoint**: `{base_endpoint}/api/agent/v3/{environment}/{account}/MonitoringStorageKeys/`
    /// - **Query Parameters**:
    ///   - `Namespace`: Service namespace
    ///   - `Region`: Azure region
    ///   - `Identity`: Base64-encoded identity string (format: "Tenant=Default/Role=GcsClient/RoleInstance={agent_identity}")
    ///   - `OSType`: Operating system type (Darwin/Windows/Linux)
    ///   - `ConfigMajorVersion`: Version string (format: "Ver{major_version}v0")
    ///   - `TagId`: UUID for request tracking
    /// - **Headers**:
    ///   - `User-Agent`: "{agent_identity}-{agent_version}"
    ///   - `x-ms-client-request-id`: UUID for request tracking
    ///   - `Accept`: "application/json"
    ///
    /// ## Response
    /// - **Status**: 200 OK on success
    /// - **Content-Type**: application/json
    /// - **Body**:
    ///   ```json
    ///   {
    ///     "IngestionGatewayInfo": {
    ///       "endpoint": "https://ingestion.endpoint.example",
    ///       "AuthToken": "auth-token-value"
    ///     }
    ///   }
    ///   ```
    ///
    /// ## Authentication
    /// Uses mutual TLS (mTLS) with client certificate authentication
    ///
    /// # Returns
    /// * `Result<IngestionGatewayInfo, MonikerInfo>` - Ingestion gateway information, with storage monikers or an error
    ///
    /// # Errors
    /// * `GenevaConfigClientError::Http` - If the HTTP request fails
    /// * `GenevaConfigClientError::RequestFailed` - If the server returns a non-success status
    /// * `GenevaConfigClientError::AuthInfoNotFound` - If the response doesn't contain ingestion info
    /// * `GenevaConfigClientError::SerdeJson` - If JSON parsing fails
    #[allow(dead_code)]
    pub(crate) async fn get_ingestion_info(
        &self,
    ) -> Result<(IngestionGatewayInfo, MonikerInfo, String)> {
        // First, try to read from cache (shared read access)
        if let Ok(guard) = self.cached_data.read() {
            if let Some(cached_data) = guard.as_ref() {
                let expiry = cached_data.token_expiry;
                if expiry > Utc::now() + chrono::Duration::minutes(5) {
                    return Ok((
                        cached_data.auth_info.0.clone(),
                        cached_data.auth_info.1.clone(),
                        cached_data.token_endpoint.clone(),
                    ));
                }
            }
        }
        // Cache miss or expired token, fetch fresh data
        // Perform actual fetch before acquiring write lock to minimize lock contention
        let (fresh_ingestion_gateway_info, fresh_moniker_info) =
            self.fetch_ingestion_info().await?;

        let token_expiry =
            Self::parse_token_expiry(&fresh_ingestion_gateway_info.auth_token_expiry_time)
                .ok_or_else(|| {
                    GenevaConfigClientError::InternalError("Failed to parse token expiry".into())
                })?;

        let token_endpoint =
            match extract_endpoint_from_token(&fresh_ingestion_gateway_info.auth_token) {
                Ok(ep) => ep,
                Err(err) => {
                    // Fallback: some tokens legitimately omit the Endpoint claim; use server endpoint.
                    #[cfg(debug_assertions)]
                    eprintln!("[geneva][debug] token Endpoint claim missing or unparsable: {err}");
                    fresh_ingestion_gateway_info.endpoint.clone()
                }
            };

        // Now update the cache with exclusive write access
        let mut guard = self
            .cached_data
            .write()
            .map_err(|_| GenevaConfigClientError::InternalError("RwLock poisoned".to_string()))?;

        // Double-check in case another thread updated while we were fetching
        if let Some(existing) = guard.as_ref() {
            if existing.token_expiry >= token_expiry {
                return Ok((
                    existing.auth_info.0.clone(),
                    existing.auth_info.1.clone(),
                    existing.token_endpoint.clone(),
                ));
            }
        }
        // Update with fresh data
        *guard = Some(CachedAuthData {
            auth_info: (
                fresh_ingestion_gateway_info.clone(),
                fresh_moniker_info.clone(),
            ),
            token_endpoint: token_endpoint.clone(),
            token_expiry,
        });

        Ok((
            fresh_ingestion_gateway_info,
            fresh_moniker_info,
            token_endpoint,
        ))
    }

    /// Internal method that actually fetches data from Geneva Config Service
    async fn fetch_ingestion_info(&self) -> Result<(IngestionGatewayInfo, MonikerInfo)> {
        let tag_id = Uuid::new_v4().to_string(); //TODO - uuid is costly, check if counter is enough?
        let mut url = String::with_capacity(self.precomputed_url_prefix.len() + 50); // Pre-allocate with reasonable capacity
        write!(&mut url, "{}&TagId={tag_id}", self.precomputed_url_prefix).map_err(|e| {
            GenevaConfigClientError::InternalError(format!("Failed to write URL: {e}"))
        })?;

        let req_id = Uuid::new_v4().to_string();

        let mut request = self
            .http_client
            .get(&url)
            .headers(self.static_headers.clone()); // Clone only cheap references

        request = request.header("x-ms-client-request-id", req_id);

<<<<<<< HEAD
        // Add authentication header based on auth method
        match &self.config.auth_method {
            AuthMethod::WorkloadIdentity { .. } => {
                let token = self.get_workload_identity_token().await?;
                request = request.header(AUTHORIZATION, format!("Bearer {}", token));
=======
        // Add MSI authentication for managed identity auth method
        match &self.config.auth_method {
            AuthMethod::SystemManagedIdentity
            | AuthMethod::UserManagedIdentity { .. }
            | AuthMethod::UserManagedIdentityByObjectId { .. }
            | AuthMethod::UserManagedIdentityByResourceId { .. } => {
                let msi_token = self.get_msi_token().await?;
                request = request.header(AUTHORIZATION, format!("Bearer {}", msi_token));
>>>>>>> ecfdca31
            }
            AuthMethod::Certificate { .. } => { /* mTLS only */ }
            #[cfg(feature = "mock_auth")]
            AuthMethod::MockAuth => { /* no auth header */ }
        }

<<<<<<< HEAD
        let response = request
            .send()
            .await
            .map_err(GenevaConfigClientError::Http)?;
=======
        // Log the request details for debugging
        let response = match request.send().await {
            Ok(response) => response,
            Err(e) => {
                return Err(GenevaConfigClientError::Http(e));
            }
        };

>>>>>>> ecfdca31
        // Check if the response is successful
        let status = response.status();
        let body = response.text().await?;
        if status.is_success() {
            let parsed = match serde_json::from_str::<GenevaResponse>(&body) {
                Ok(response) => response,
                Err(e) => {
                    return Err(GenevaConfigClientError::AuthInfoNotFound(format!(
                        "Failed to parse response: {e}"
                    )));
                }
            };

            for account in parsed.storage_account_keys {
                if account.is_primary_moniker && account.account_moniker_name.contains("diag") {
                    let moniker_info = MonikerInfo {
                        name: account.account_moniker_name,
                        account_group: account.account_group_name,
                    };

                    return Ok((parsed.ingestion_gateway_info, moniker_info));
                }
            }

            Err(GenevaConfigClientError::MonikerNotFound(
                "No primary diag moniker found in storage accounts".to_string(),
            ))
        } else {
            Err(GenevaConfigClientError::RequestFailed {
                status: status.as_u16(),
                message: body,
            })
        }
    }
}

#[inline]
fn get_os_type() -> &'static str {
    match std::env::consts::OS {
        "macos" => "Darwin",
        "windows" => "Windows",
        "linux" => "Linux",
        other => other,
    }
}

fn extract_endpoint_from_token(token: &str) -> Result<String> {
    let parts: Vec<&str> = token.split('.').collect();
    if parts.len() != 3 {
        return Err(GenevaConfigClientError::JwtTokenError(
            "Invalid JWT token format".into(),
        ));
    }

    // Base64-decode the JWT payload (2nd segment of the token).
    // Some JWTs may omit padding ('='), so we restore it manually to ensure valid Base64.
    // This is necessary because the decoder (URL_SAFE_NO_PAD) expects properly padded input.
    let payload = parts[1];
    let payload = match payload.len() % 4 {
        0 => payload.to_string(),
        2 => format!("{payload}=="),
        3 => format!("{payload}="),
        1 => {
            return Err(GenevaConfigClientError::JwtTokenError(
                "Invalid JWT payload length".into(),
            ))
        }
        _ => payload.to_string(),
    };

<<<<<<< HEAD
    // Decode the Base64-encoded payload into raw bytes
    // Try URL_SAFE_NO_PAD first (for tokens without padding),
    // then fall back to URL_SAFE (for tokens with padding)
    let decoded = general_purpose::URL_SAFE_NO_PAD
        .decode(&payload)
        .or_else(|_| general_purpose::URL_SAFE.decode(&payload))
        .map_err(|e| {
            GenevaConfigClientError::JwtTokenError(format!("Failed to decode JWT: {e}"))
        })?;
=======
    // Decode the Base64-encoded payload into raw bytes with a more tolerant approach.
    let decoded = match general_purpose::URL_SAFE_NO_PAD.decode(&payload) {
        Ok(b) => b,
        Err(e_url) => match general_purpose::STANDARD.decode(&payload) {
            Ok(b) => b,
            Err(e_std) => {
                return Err(GenevaConfigClientError::JwtTokenError(format!(
                    "Failed to decode JWT (url_safe and standard): url_err={e_url}; std_err={e_std}"
                )))
            }
        },
    };
>>>>>>> ecfdca31

    // Convert the raw bytes into a UTF-8 string
    let decoded_str = String::from_utf8(decoded).map_err(|e| {
        GenevaConfigClientError::JwtTokenError(format!("Invalid UTF-8 in JWT: {e}"))
    })?;

    // Parse as JSON and extract the Endpoint claim
    let payload_json: serde_json::Value =
        serde_json::from_str(&decoded_str).map_err(GenevaConfigClientError::SerdeJson)?;

    if let Some(ep) = payload_json["Endpoint"].as_str() {
        return Ok(ep.to_string());
    }
    Err(GenevaConfigClientError::JwtTokenError(
        "No Endpoint claim in JWT token".to_string(),
    ))
}

#[cfg(feature = "self_signed_certs")]
fn configure_tls_connector(
    mut builder: native_tls::TlsConnectorBuilder,
    identity: native_tls::Identity,
) -> native_tls::TlsConnectorBuilder {
    eprintln!("WARNING: Self-signed certificates will be accepted. This should only be used in development!");
    builder
        .identity(identity)
        .min_protocol_version(Some(Protocol::Tlsv12))
        .max_protocol_version(Some(Protocol::Tlsv12))
        .danger_accept_invalid_certs(true);
    builder
}

#[cfg(not(feature = "self_signed_certs"))]
fn configure_tls_connector(
    mut builder: native_tls::TlsConnectorBuilder,
    identity: native_tls::Identity,
) -> native_tls::TlsConnectorBuilder {
    builder
        .identity(identity)
        .min_protocol_version(Some(Protocol::Tlsv12))
        .max_protocol_version(Some(Protocol::Tlsv12));
    builder
}<|MERGE_RESOLUTION|>--- conflicted
+++ resolved
@@ -18,15 +18,9 @@
 use std::path::PathBuf;
 use std::sync::RwLock;
 
-<<<<<<< HEAD
-// Azure Identity imports for Workload Identity authentication
+// Azure Identity imports for MSI and Workload Identity authentication
 use azure_core::credentials::TokenCredential;
-use azure_identity::{WorkloadIdentityCredential, WorkloadIdentityCredentialOptions};
-=======
-// Azure Identity imports for MSI authentication
-use azure_core::credentials::TokenCredential;
-use azure_identity::{ManagedIdentityCredential, ManagedIdentityCredentialOptions, UserAssignedId};
->>>>>>> ecfdca31
+use azure_identity::{ManagedIdentityCredential, ManagedIdentityCredentialOptions, UserAssignedId, WorkloadIdentityCredential, WorkloadIdentityCredentialOptions};
 
 /// Authentication methods for the Geneva Config Client.
 ///
@@ -64,7 +58,14 @@
     /// * `path` - Path to the PKCS#12 (.p12) certificate file
     /// * `password` - Password to decrypt the PKCS#12 file
     Certificate { path: PathBuf, password: String },
-<<<<<<< HEAD
+    /// System-assigned managed identity (auto-detected)
+    SystemManagedIdentity,
+    /// User-assigned managed identity by client ID
+    UserManagedIdentity { client_id: String },
+    /// User-assigned managed identity by object ID
+    UserManagedIdentityByObjectId { object_id: String },
+    /// User-assigned managed identity by resource ID
+    UserManagedIdentityByResourceId { resource_id: String },
     /// Azure Workload Identity authentication (Federated Identity for Kubernetes)
     ///
     /// # Arguments
@@ -80,16 +81,6 @@
         token_file: Option<PathBuf>,
         resource: String,
     },
-=======
-    /// System-assigned managed identity (auto-detected)
-    SystemManagedIdentity,
-    /// User-assigned managed identity by client ID
-    UserManagedIdentity { client_id: String },
-    /// User-assigned managed identity by object ID
-    UserManagedIdentityByObjectId { object_id: String },
-    /// User-assigned managed identity by resource ID
-    UserManagedIdentityByResourceId { resource_id: String },
->>>>>>> ecfdca31
     #[cfg(feature = "mock_auth")]
     MockAuth, // No authentication, used for testing purposes
 }
@@ -103,13 +94,10 @@
     JwtTokenError(String),
     #[error("Certificate error: {0}")]
     Certificate(String),
-<<<<<<< HEAD
     #[error("Workload Identity authentication error: {0}")]
     WorkloadIdentityAuth(String),
-=======
     #[error("MSI authentication error: {0}")]
     MsiAuth(String),
->>>>>>> ecfdca31
 
     // Networking / HTTP / TLS
     #[error("HTTP error: {0}")]
@@ -285,16 +273,14 @@
                         .map_err(|e| GenevaConfigClientError::Certificate(e.to_string()))?;
                 client_builder = client_builder.use_preconfigured_tls(tls_connector);
             }
-<<<<<<< HEAD
             AuthMethod::WorkloadIdentity { .. } => {
                 // No special HTTP client configuration needed for Workload Identity
                 // Authentication is done via Bearer token in request headers
-=======
+            }
             AuthMethod::SystemManagedIdentity
             | AuthMethod::UserManagedIdentity { .. }
             | AuthMethod::UserManagedIdentityByObjectId { .. }
             | AuthMethod::UserManagedIdentityByResourceId { .. } => { /* no special HTTP client changes needed */
->>>>>>> ecfdca31
             }
             #[cfg(feature = "mock_auth")]
             AuthMethod::MockAuth => {
@@ -314,20 +300,14 @@
         let version_str = format!("Ver{0}v0", config.config_major_version);
 
         // Use different API endpoints based on authentication method
-<<<<<<< HEAD
-        // Certificate auth uses "api", Workload Identity uses "userapi"
-        let api_path = match &config.auth_method {
-            AuthMethod::Certificate { .. } => "api",
-            AuthMethod::WorkloadIdentity { .. } => "userapi",
-=======
         // Certificate auth uses "api", MSI auth uses "userapi"
         let api_path = match &config.auth_method {
             AuthMethod::Certificate { .. } => "api",
             AuthMethod::SystemManagedIdentity
             | AuthMethod::UserManagedIdentity { .. }
             | AuthMethod::UserManagedIdentityByObjectId { .. }
-            | AuthMethod::UserManagedIdentityByResourceId { .. } => "userapi",
->>>>>>> ecfdca31
+            | AuthMethod::UserManagedIdentityByResourceId { .. }
+            | AuthMethod::WorkloadIdentity => "userapi",
             #[cfg(feature = "mock_auth")]
             AuthMethod::MockAuth => "api", // treat mock like certificate path for URL shape
         };
@@ -375,23 +355,58 @@
         headers
     }
 
-<<<<<<< HEAD
-    /// Get Azure AD token using Workload Identity (Federated Identity)
+      /// Get Azure AD token using Workload Identity (Federated Identity)
     async fn get_workload_identity_token(&self) -> Result<String> {
-        let (client_id, tenant_id, token_file, resource) =
-            match &self.config.auth_method {
-                AuthMethod::WorkloadIdentity {
-                    client_id,
-                    tenant_id,
-                    token_file,
-                    resource,
-                } => (client_id, tenant_id, token_file, resource),
-                _ => return Err(GenevaConfigClientError::WorkloadIdentityAuth(
+        let (client_id, tenant_id, token_file, resource) = match &self.config.auth_method {
+            AuthMethod::WorkloadIdentity {
+                client_id,
+                tenant_id,
+                token_file,
+                resource,
+            } => (client_id, tenant_id, token_file, resource),
+            _ => {
+                return Err(GenevaConfigClientError::WorkloadIdentityAuth(
                     "get_workload_identity_token called but auth method is not WorkloadIdentity"
                         .to_string(),
-                )),
-            };
-=======
+                ))
+            }
+        };
+
+        let base = resource.trim_end_matches("/.default").trim_end_matches('/');
+        let mut scope_candidates: Vec<String> =
+            vec![format!("{base}/.default"), base.to_string()];
+        if !base.ends_with('/') {
+            scope_candidates.push(format!("{base}/"));
+        }
+
+        let options = WorkloadIdentityCredentialOptions {
+            client_id: Some(client_id.clone()),
+            tenant_id: Some(tenant_id.clone()),
+            token_file_path: token_file.clone(),
+            ..Default::default()
+        };
+
+        let credential = WorkloadIdentityCredential::new(Some(options)).map_err(|e| {
+            GenevaConfigClientError::WorkloadIdentityAuth(format!(
+                "Failed to create WorkloadIdentityCredential: {e}"
+            ))
+        })?;
+
+        let mut last_err: Option<String> = None;
+        for scope in &scope_candidates {
+            match credential.get_token(&[scope.as_str()], None).await {
+                Ok(token) => return Ok(token.token.secret().to_string()),
+                Err(e) => last_err = Some(e.to_string()),
+            }
+        }
+
+        let detail = last_err.unwrap_or_else(|| "no error detail".into());
+        Err(GenevaConfigClientError::WorkloadIdentityAuth(format!(
+            "Workload Identity token acquisition failed. Scopes tried: {scopes}. Last error: {detail}",
+            scopes = scope_candidates.join(", ")
+        )))
+    }
+
     /// Get MSI token for GCS authentication
     async fn get_msi_token(&self) -> Result<String> {
         let resource = self.config.msi_resource.as_ref().ok_or_else(|| {
@@ -399,36 +414,14 @@
                 "msi_resource not set in config (required for Managed Identity auth)".to_string(),
             )
         })?;
->>>>>>> ecfdca31
-
-        // Normalize resource (strip trailing "/.default" if provided by user)
+
         let base = resource.trim_end_matches("/.default").trim_end_matches('/');
-
-        // Candidate scopes tried with Azure Identity
-        let mut scope_candidates: Vec<String> = vec![format!("{base}/.default"), base.to_string()];
-        // Add variant with trailing slash if not already present
+        let mut scope_candidates: Vec<String> =
+            vec![format!("{base}/.default"), base.to_string()];
         if !base.ends_with('/') {
             scope_candidates.push(format!("{base}/"));
         }
 
-<<<<<<< HEAD
-        // Create WorkloadIdentityCredential using the Azure Identity SDK
-        let options = WorkloadIdentityCredentialOptions {
-            client_id: Some(client_id.clone()),
-            tenant_id: Some(tenant_id.clone()),
-            token_file_path: token_file.clone(),
-            ..Default::default()
-        };
-
-        let credential = WorkloadIdentityCredential::new(Some(options)).map_err(|e| {
-            GenevaConfigClientError::WorkloadIdentityAuth(format!(
-                "Failed to create WorkloadIdentityCredential: {e}"
-            ))
-        })?;
-
-        // Try each scope candidate until one succeeds
-=======
-        // Build credential based on selector
         let user_assigned_id = match &self.config.auth_method {
             AuthMethod::SystemManagedIdentity => None,
             AuthMethod::UserManagedIdentity { client_id } => {
@@ -456,7 +449,6 @@
             GenevaConfigClientError::MsiAuth(format!("Failed to create MSI credential: {e}"))
         })?;
 
->>>>>>> ecfdca31
         let mut last_err: Option<String> = None;
         for scope in &scope_candidates {
             match credential.get_token(&[scope.as_str()], None).await {
@@ -464,19 +456,14 @@
                 Err(e) => last_err = Some(e.to_string()),
             }
         }
-<<<<<<< HEAD
-
-        let detail = last_err.unwrap_or_else(|| "no error detail".into());
-        Err(GenevaConfigClientError::WorkloadIdentityAuth(format!(
-            "Workload Identity token acquisition failed. Scopes tried: {scopes}. Last error: {detail}",
-=======
+
         let detail = last_err.unwrap_or_else(|| "no error detail".into());
         Err(GenevaConfigClientError::MsiAuth(format!(
             "Managed Identity token acquisition failed. Scopes tried: {scopes}. Last error: {detail}. IMDS fallback intentionally disabled.",
->>>>>>> ecfdca31
             scopes = scope_candidates.join(", ")
         )))
     }
+
 
     /// Retrieves ingestion gateway information from the Geneva Config Service.
     ///
@@ -595,70 +582,50 @@
 
     /// Internal method that actually fetches data from Geneva Config Service
     async fn fetch_ingestion_info(&self) -> Result<(IngestionGatewayInfo, MonikerInfo)> {
-        let tag_id = Uuid::new_v4().to_string(); //TODO - uuid is costly, check if counter is enough?
-        let mut url = String::with_capacity(self.precomputed_url_prefix.len() + 50); // Pre-allocate with reasonable capacity
-        write!(&mut url, "{}&TagId={tag_id}", self.precomputed_url_prefix).map_err(|e| {
-            GenevaConfigClientError::InternalError(format!("Failed to write URL: {e}"))
-        })?;
+        let tag_id = Uuid::new_v4().to_string(); // TODO: consider cheaper counter if perf-critical
+        let mut url = String::with_capacity(self.precomputed_url_prefix.len() + 50);
+        write!(&mut url, "{}&TagId={tag_id}", self.precomputed_url_prefix)
+            .map_err(|e| GenevaConfigClientError::InternalError(format!("Failed to write URL: {e}")))?;
 
         let req_id = Uuid::new_v4().to_string();
-
         let mut request = self
             .http_client
             .get(&url)
-            .headers(self.static_headers.clone()); // Clone only cheap references
+            .headers(self.static_headers.clone());
 
         request = request.header("x-ms-client-request-id", req_id);
 
-<<<<<<< HEAD
-        // Add authentication header based on auth method
+        // Add appropriate authentication header
         match &self.config.auth_method {
             AuthMethod::WorkloadIdentity { .. } => {
                 let token = self.get_workload_identity_token().await?;
                 request = request.header(AUTHORIZATION, format!("Bearer {}", token));
-=======
-        // Add MSI authentication for managed identity auth method
-        match &self.config.auth_method {
+            }
             AuthMethod::SystemManagedIdentity
             | AuthMethod::UserManagedIdentity { .. }
             | AuthMethod::UserManagedIdentityByObjectId { .. }
             | AuthMethod::UserManagedIdentityByResourceId { .. } => {
-                let msi_token = self.get_msi_token().await?;
-                request = request.header(AUTHORIZATION, format!("Bearer {}", msi_token));
->>>>>>> ecfdca31
+                let token = self.get_msi_token().await?;
+                request = request.header(AUTHORIZATION, format!("Bearer {}", token));
             }
             AuthMethod::Certificate { .. } => { /* mTLS only */ }
             #[cfg(feature = "mock_auth")]
             AuthMethod::MockAuth => { /* no auth header */ }
         }
 
-<<<<<<< HEAD
-        let response = request
-            .send()
-            .await
-            .map_err(GenevaConfigClientError::Http)?;
-=======
-        // Log the request details for debugging
+        // Send HTTP request
         let response = match request.send().await {
-            Ok(response) => response,
-            Err(e) => {
-                return Err(GenevaConfigClientError::Http(e));
-            }
+            Ok(resp) => resp,
+            Err(e) => return Err(GenevaConfigClientError::Http(e)),
         };
 
->>>>>>> ecfdca31
-        // Check if the response is successful
         let status = response.status();
         let body = response.text().await?;
+
         if status.is_success() {
-            let parsed = match serde_json::from_str::<GenevaResponse>(&body) {
-                Ok(response) => response,
-                Err(e) => {
-                    return Err(GenevaConfigClientError::AuthInfoNotFound(format!(
-                        "Failed to parse response: {e}"
-                    )));
-                }
-            };
+            let parsed = serde_json::from_str::<GenevaResponse>(&body).map_err(|e| {
+                GenevaConfigClientError::AuthInfoNotFound(format!("Failed to parse response: {e}"))
+            })?;
 
             for account in parsed.storage_account_keys {
                 if account.is_primary_moniker && account.account_moniker_name.contains("diag") {
@@ -666,7 +633,6 @@
                         name: account.account_moniker_name,
                         account_group: account.account_group_name,
                     };
-
                     return Ok((parsed.ingestion_gateway_info, moniker_info));
                 }
             }
@@ -681,6 +647,7 @@
             })
         }
     }
+
 }
 
 #[inline]
@@ -717,30 +684,24 @@
         _ => payload.to_string(),
     };
 
-<<<<<<< HEAD
-    // Decode the Base64-encoded payload into raw bytes
-    // Try URL_SAFE_NO_PAD first (for tokens without padding),
-    // then fall back to URL_SAFE (for tokens with padding)
-    let decoded = general_purpose::URL_SAFE_NO_PAD
-        .decode(&payload)
-        .or_else(|_| general_purpose::URL_SAFE.decode(&payload))
-        .map_err(|e| {
-            GenevaConfigClientError::JwtTokenError(format!("Failed to decode JWT: {e}"))
-        })?;
-=======
-    // Decode the Base64-encoded payload into raw bytes with a more tolerant approach.
+    // Decode the Base64-encoded payload into raw bytes.
+    // Try URL-safe (with and without padding), then fall back to standard Base64.
     let decoded = match general_purpose::URL_SAFE_NO_PAD.decode(&payload) {
         Ok(b) => b,
-        Err(e_url) => match general_purpose::STANDARD.decode(&payload) {
+        Err(e_url_no_pad) => match general_purpose::URL_SAFE.decode(&payload) {
             Ok(b) => b,
-            Err(e_std) => {
-                return Err(GenevaConfigClientError::JwtTokenError(format!(
-                    "Failed to decode JWT (url_safe and standard): url_err={e_url}; std_err={e_std}"
-                )))
-            }
+            Err(e_url_pad) => match general_purpose::STANDARD.decode(&payload) {
+                Ok(b) => b,
+                Err(e_std) => {
+                    return Err(GenevaConfigClientError::JwtTokenError(format!(
+                        "Failed to decode JWT (URL_SAFE_NO_PAD, URL_SAFE, and STANDARD): \
+                         no_pad_err={e_url_no_pad}; pad_err={e_url_pad}; std_err={e_std}"
+                    )))
+                }
+            },
         },
     };
->>>>>>> ecfdca31
+
 
     // Convert the raw bytes into a UTF-8 string
     let decoded_str = String::from_utf8(decoded).map_err(|e| {
