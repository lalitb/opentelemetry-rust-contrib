pub(crate) mod client;

#[cfg(test)]
mod tests {
    use crate::config_service::client::{AuthMethod, GenevaConfigClient, GenevaConfigClientConfig};
    use openssl::{pkcs12::Pkcs12, pkey::PKey, x509::X509};
    use rcgen::generate_simple_self_signed;
    use std::io::Write;
    use std::path::PathBuf;
    use tempfile::NamedTempFile;
    use wiremock::matchers::{method, path};
    use wiremock::{Mock, MockServer, ResponseTemplate};

    #[test]
    fn test_config_fields() {
        let config = GenevaConfigClientConfig {
            endpoint: "https://example.com".to_string(),
            environment: "env".to_string(),
            account: "acct".to_string(),
            namespace: "ns".to_string(),
            region: "region".to_string(),
            config_major_version: 1,
<<<<<<< HEAD
            auth_method: AuthMethod::WorkloadIdentity {
                client_id: "test-client-id".to_string(),
                tenant_id: "test-tenant-id".to_string(),
                token_file: None,
                resource: "https://monitor.azure.com".to_string(),
            },
=======
            auth_method: AuthMethod::SystemManagedIdentity,
            msi_resource: None,
>>>>>>> ecfdca31
        };

        assert_eq!(config.environment, "env");
        assert_eq!(config.account, "acct");
        assert!(matches!(
            config.auth_method,
<<<<<<< HEAD
            AuthMethod::WorkloadIdentity { .. }
=======
            AuthMethod::SystemManagedIdentity
>>>>>>> ecfdca31
        ));
    }

    fn generate_self_signed_p12() -> (NamedTempFile, String) {
        let password = "test".to_string();

        // This returns a CertifiedKey, not a Certificate
        let cert = generate_simple_self_signed(vec!["localhost".into()]).unwrap();

        // The correct methods for rcgen 0.13:
        let cert_der = cert.cert.der().as_ref().to_vec();
        let key_der = cert.signing_key.serialize_der();

        // Convert to OpenSSL types
        let x509 = X509::from_der(&cert_der).unwrap();
        let pkey = PKey::private_key_from_der(&key_der).unwrap();

        // Build PKCS#12 - fixed builder usage to match OpenSSL version
        // Remove deprecated .build() method
        let pkcs12 = Pkcs12::builder()
            .name("alias")
            .pkey(&pkey)
            .cert(&x509)
            .build2(&password)
            .unwrap()
            .to_der()
            .unwrap();

        let pkcs12_size = pkcs12.len();
        println!("PKCS#12 size: {pkcs12_size}");
        let mut file = NamedTempFile::new().unwrap();
        file.write_all(&pkcs12).unwrap();
        println!("Temp file path: {:?}", file.path());
        println!("Temp file name: {:?}", file.path().file_name());

        (file, password)
    }

    #[cfg_attr(target_os = "macos", ignore)] // cert generated not compatible with macOS
    #[tokio::test]
    async fn test_get_ingestion_info_mocked() {
        let mock_server = MockServer::start().await;
        let jwt_endpoint = "https://test.endpoint";
        let valid_token = "eyJhbGciOiJIUzI1NiIsInR5cCI6IkpXVCJ9.eyJFbmRwb2ludCI6Imh0dHBzOi8vdGVzdC5lbmRwb2ludCJ9.signature";

        let mock_response = serde_json::json!({
            "IngestionGatewayInfo": {
                "Endpoint": "https://mock.ingestion.endpoint",
                "AuthToken": valid_token,
                "AuthTokenExpiryTime": "2030-01-01T00:00:00Z"
            },
            "StorageAccountKeys": [
                {
                    "AccountMonikerName": "mock-diag-moniker",
                    "AccountGroupName": "mock-diag-group",
                    "IsPrimaryMoniker": true
                }
            ],
            "TagId": "mock-tag-id"
        });

        Mock::given(method("GET"))
            .and(path(
                "/api/agent/v3/mockenv/mockacct/MonitoringStorageKeys/",
            ))
            .respond_with(ResponseTemplate::new(200).set_body_json(mock_response))
            .mount(&mock_server)
            .await;

        let (temp_p12_file, password) = generate_self_signed_p12();

        let config = GenevaConfigClientConfig {
            endpoint: mock_server.uri(),
            environment: "mockenv".into(),
            account: "mockacct".into(),
            namespace: "mockns".into(),
            region: "mockregion".into(),
            config_major_version: 1,
            auth_method: AuthMethod::Certificate {
                path: PathBuf::from(temp_p12_file.path().to_string_lossy().to_string()),
                password,
            },
            msi_resource: None,
        };

        let client = GenevaConfigClient::new(config).unwrap();
        let (ingestion_info, moniker_info, token_endpoint) =
            client.get_ingestion_info().await.unwrap();

        assert_eq!(ingestion_info.endpoint, "https://mock.ingestion.endpoint");
        assert_eq!(ingestion_info.auth_token, valid_token);
        assert_eq!(
            ingestion_info.auth_token_expiry_time,
            "2030-01-01T00:00:00Z"
        );

        // Check moniker info
        assert_eq!(moniker_info.name, "mock-diag-moniker");
        assert_eq!(moniker_info.account_group, "mock-diag-group");
        assert_eq!(token_endpoint, jwt_endpoint);
    }

    #[cfg_attr(target_os = "macos", ignore)] // cert generated not compatible with macOS
    #[tokio::test]
    async fn test_error_handling_with_non_success_status() {
        let mock_server = MockServer::start().await;

        Mock::given(method("GET"))
            .and(path(
                "/api/agent/v3/mockenv/mockacct/MonitoringStorageKeys/",
            ))
            .respond_with(ResponseTemplate::new(403).set_body_string("Forbidden"))
            .mount(&mock_server)
            .await;

        let (temp_p12_file, password) = generate_self_signed_p12();

        let config = GenevaConfigClientConfig {
            endpoint: mock_server.uri(),
            environment: "mockenv".into(),
            account: "mockacct".into(),
            namespace: "mockns".into(),
            region: "mockregion".into(),
            config_major_version: 1,
            auth_method: AuthMethod::Certificate {
                path: PathBuf::from(temp_p12_file.path().to_string_lossy().to_string()),
                password,
            },
            msi_resource: None,
        };

        let client = GenevaConfigClient::new(config).unwrap();
        let result = client.get_ingestion_info().await;

        assert!(result.is_err());
        if let Err(crate::config_service::client::GenevaConfigClientError::RequestFailed {
            status,
            ..
        }) = result
        {
            assert_eq!(status, 403);
        } else {
            panic!("Expected RequestFailed with 403, got: {result:?}");
        }
    }

    #[cfg_attr(target_os = "macos", ignore)] // cert generated not compatible with macOS
    #[tokio::test]
    async fn test_missing_ingestion_gateway_info() {
        let mock_server = MockServer::start().await;

        // Response without IngestionGatewayInfo
        let mock_response = serde_json::json!({
            "SomeOtherField": "value"
        });

        Mock::given(method("GET"))
            .and(path(
                "/api/agent/v3/mockenv/mockacct/MonitoringStorageKeys/",
            ))
            .respond_with(ResponseTemplate::new(200).set_body_json(mock_response))
            .mount(&mock_server)
            .await;

        let (temp_p12_file, password) = generate_self_signed_p12();

        let config = GenevaConfigClientConfig {
            endpoint: mock_server.uri(),
            environment: "mockenv".into(),
            account: "mockacct".into(),
            namespace: "mockns".into(),
            region: "mockregion".into(),
            config_major_version: 1,
            auth_method: AuthMethod::Certificate {
                path: PathBuf::from(temp_p12_file.path().to_string_lossy().to_string()),
                password,
            },
            msi_resource: None,
        };

        let client = GenevaConfigClient::new(config).unwrap();
        let result = client.get_ingestion_info().await;

        assert!(result.is_err());
        match result {
            Err(err) => match err {
                crate::config_service::client::GenevaConfigClientError::AuthInfoNotFound(_) => {
                    // Test passed
                }
                _ => panic!("Expected AuthInfoNotFound error, got: {err:?}"),
            },
            _ => panic!("Expected error, got success"),
        }
    }

    #[cfg_attr(target_os = "macos", ignore)] // cert generated not compatible with macOS
    #[tokio::test]
    async fn test_invalid_certificate_path() {
        let config = GenevaConfigClientConfig {
            endpoint: "https://example.com".to_string(),
            environment: "env".to_string(),
            account: "acct".to_string(),
            namespace: "ns".to_string(),
            region: "region".to_string(),
            config_major_version: 1,
            auth_method: AuthMethod::Certificate {
                path: PathBuf::from("/nonexistent/path.p12".to_string()),
                password: "test".to_string(),
            },
            msi_resource: None,
        };

        let result = GenevaConfigClient::new(config);

        assert!(result.is_err());
        match result {
            Err(err) => match err {
                crate::config_service::client::GenevaConfigClientError::Certificate(_) => {
                    // Test passed
                }
                _ => panic!("Expected Io error, got: {err:?}"),
            },
            _ => panic!("Expected error, got success"),
        }
    }

    // To run this test, set the following environment variables:
    // ```bash
    // export GENEVA_ENDPOINT="https://your-geneva-endpoint.com"
    // export GENEVA_ENVIRONMENT="production"
    // export GENEVA_ACCOUNT="your-account"
    // export GENEVA_NAMESPACE="your-namespace"
    // export GENEVA_REGION="your-region"
    // export GENEVA_CONFIG_MAJOR_VERSION="config-version"
    // export GENEVA_CERT_PATH="/path/to/your/certificate.p12"
    // export GENEVA_CERT_PASSWORD="your-certificate-password" // Empty string if no password
    // cargo test test_get_ingestion_info_real_server -- --ignored
    // ```
    use std::env;
    #[tokio::test]
    #[ignore] // This test is ignored by default to prevent running in CI pipelines
    async fn test_get_ingestion_info_real_server() {
        // Read configuration from environment variables
        let endpoint =
            env::var("GENEVA_ENDPOINT").expect("GENEVA_ENDPOINT environment variable must be set");
        let environment = env::var("GENEVA_ENVIRONMENT")
            .expect("GENEVA_ENVIRONMENT environment variable must be set");
        let account =
            env::var("GENEVA_ACCOUNT").expect("GENEVA_ACCOUNT environment variable must be set");
        let namespace = env::var("GENEVA_NAMESPACE")
            .expect("GENEVA_NAMESPACE environment variable must be set");
        let region =
            env::var("GENEVA_REGION").expect("GENEVA_REGION environment variable must be set");
        let cert_path = env::var("GENEVA_CERT_PATH")
            .expect("GENEVA_CERT_PATH environment variable must be set");
        let cert_password = env::var("GENEVA_CERT_PASSWORD")
            .expect("GENEVA_CERT_PASSWORD environment variable must be set");
        let config_major_version = env::var("GENEVA_CONFIG_MAJOR_VERSION")
            .expect("GENEVA_CONFIG_MAJOR_VERSION environment variable must be set")
            .parse::<u32>() // Convert string to u32
            .expect("GENEVA_CONFIG_MAJOR_VERSION must be a valid unsigned integer");

        let config = GenevaConfigClientConfig {
            endpoint,
            environment,
            account,
            namespace,
            region,
            config_major_version,
            auth_method: AuthMethod::Certificate {
                path: PathBuf::from(cert_path),
                password: cert_password,
            },
            msi_resource: None,
        };

        println!("Connecting to real Geneva Config service...");
        let client = GenevaConfigClient::new(config).expect("Failed to create client");

        println!("Fetching ingestion info...");
        let (ingestion_info, moniker, _token_endpoint) = client
            .get_ingestion_info()
            .await
            .expect("Failed to get ingestion info");
        // Validate the response contains expected fields
        assert!(
            !ingestion_info.endpoint.is_empty(),
            "Endpoint should not be empty"
        );
        assert!(
            !ingestion_info.auth_token.is_empty(),
            "Auth token should not be empty"
        );
        assert!(!moniker.name.is_empty(), "Moniker name should not be empty");
        assert!(
            !moniker.account_group.is_empty(),
            "Moniker account group should not be empty"
        );

        println!("Successfully connected to real server");
        println!("Endpoint: {}", ingestion_info.endpoint);
        let token_len = ingestion_info.auth_token.len();
        println!("Auth token length: {token_len}");
        println!("Moniker name: {}", moniker.name);
    }
}<|MERGE_RESOLUTION|>--- conflicted
+++ resolved
@@ -20,30 +20,24 @@
             namespace: "ns".to_string(),
             region: "region".to_string(),
             config_major_version: 1,
-<<<<<<< HEAD
             auth_method: AuthMethod::WorkloadIdentity {
                 client_id: "test-client-id".to_string(),
                 tenant_id: "test-tenant-id".to_string(),
                 token_file: None,
                 resource: "https://monitor.azure.com".to_string(),
             },
-=======
-            auth_method: AuthMethod::SystemManagedIdentity,
-            msi_resource: None,
->>>>>>> ecfdca31
+            msi_resource: None,
         };
 
         assert_eq!(config.environment, "env");
         assert_eq!(config.account, "acct");
-        assert!(matches!(
-            config.auth_method,
-<<<<<<< HEAD
-            AuthMethod::WorkloadIdentity { .. }
-=======
-            AuthMethod::SystemManagedIdentity
->>>>>>> ecfdca31
-        ));
-    }
+
+        match config.auth_method {
+            AuthMethod::WorkloadIdentity { .. } => {}
+            _ => panic!("expected WorkloadIdentity variant"),
+        }
+    }
+
 
     fn generate_self_signed_p12() -> (NamedTempFile, String) {
         let password = "test".to_string();
