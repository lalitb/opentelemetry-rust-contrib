--- conflicted
+++ resolved
@@ -70,11 +70,8 @@
                     path: cert_path,
                     password: cert_password,
                 },
-<<<<<<< HEAD
                 static_headers,
-=======
                 msi_resource: None,
->>>>>>> 8b9ef082
             };
 
             // Build client and uploader
