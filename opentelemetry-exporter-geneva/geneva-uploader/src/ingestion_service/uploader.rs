use crate::config_service::client::{GenevaConfigClient, GenevaConfigClientError};
use crate::payload_encoder::central_blob::BatchMetadata;
use reqwest::{header, Client};
use serde::Deserialize;
use serde_json::Value;
use std::collections::HashMap;
use std::error::Error as StdError;
use std::fmt::Write;
use std::sync::Arc;
use std::time::Duration;
use thiserror::Error;
use url::form_urlencoded::byte_serialize;
use uuid::Uuid;

/// Error types for the Geneva Uploader
#[derive(Debug, Error)]
pub(crate) enum GenevaUploaderError {
    #[error("HTTP error: {0}")]
    Http(String),
    #[error("JSON error: {0}")]
    SerdeJson(#[from] serde_json::Error),
    #[error("Config service error: {0}")]
    ConfigClient(String),
    #[allow(dead_code)]
    #[error("Upload failed with status {status}: {message}")]
    UploadFailed { status: u16, message: String },
    #[allow(dead_code)]
    #[error("Internal error: {0}")]
    InternalError(String),
}

impl From<GenevaConfigClientError> for GenevaUploaderError {
    fn from(err: GenevaConfigClientError) -> Self {
        // This preserves the original error message format from the code
        GenevaUploaderError::ConfigClient(format!("GenevaConfigClient error: {err}"))
    }
}

impl From<reqwest::Error> for GenevaUploaderError {
    fn from(err: reqwest::Error) -> Self {
        use std::fmt::Write;
        let mut msg = String::new();
        write!(&mut msg, "{err}").ok();

        if let Some(url) = err.url() {
            write!(msg, ", url: {url}").ok();
        }
        if let Some(status) = err.status() {
            write!(msg, ", status: {status}").ok();
        }

        // Print high-level error types
        if err.is_timeout() {
            write!(&mut msg, ", kind: timeout").ok();
        } else if err.is_connect() {
            write!(&mut msg, ", kind: connect").ok();
        } else if err.is_body() {
            write!(&mut msg, ", kind: body").ok();
        } else if err.is_decode() {
            write!(&mut msg, ", kind: decode").ok();
        } else if err.is_request() {
            write!(&mut msg, ", kind: request").ok();
        }

        // Traverse the whole source chain for detail
        let mut source = err.source();
        let mut idx = 0;
        let mut found_io = false;
        while let Some(s) = source {
            write!(msg, ", cause[{idx}]: {s}").ok();

            // Surface io::ErrorKind if found
            if let Some(io_err) = s.downcast_ref::<std::io::Error>() {
                write!(msg, " (io::ErrorKind::{:?})", io_err.kind()).ok();
                found_io = true;
            }
            source = s.source();
            idx += 1;
        }

        if !found_io {
            write!(&mut msg, ", (no io::Error in source chain)").ok();
        }

        GenevaUploaderError::Http(msg)
    }
}

pub(crate) type Result<T> = std::result::Result<T, GenevaUploaderError>;

#[allow(dead_code)]
/// Response from the ingestion API when submitting data
#[derive(Debug, Clone, Deserialize)]
pub(crate) struct IngestionResponse {
    pub(crate) ticket: String,
    #[serde(flatten)]
    pub(crate) extra: HashMap<String, Value>,
}

/// Configuration for the Geneva Uploader
#[derive(Debug, Clone)]
pub(crate) struct GenevaUploaderConfig {
    pub namespace: String,
    pub source_identity: String,
    #[allow(dead_code)]
    pub environment: String,
<<<<<<< HEAD
=======
    pub schema_ids: String,
    pub config_version: String,
>>>>>>> 8b2d0829
}

/// Client for uploading data to Geneva Ingestion Gateway (GIG)
#[derive(Debug, Clone)]
pub struct GenevaUploader {
    pub config_client: Arc<GenevaConfigClient>,
    pub config: GenevaUploaderConfig,
    pub http_client: Client,
}

impl GenevaUploader {
    /// Constructs a GenevaUploader by calling the GenevaConfigClient
    ///
    /// # Arguments
    /// * `config_client` - Initialized GenevaConfigClient
    /// * `uploader_config` - Static config (namespace, event, version, etc.)
    ///
    /// # Returns
    /// * `Result<GenevaUploader>` with authenticated client and resolved moniker/endpoint
    #[allow(dead_code)]
    pub(crate) async fn from_config_client(
        config_client: Arc<GenevaConfigClient>,
        uploader_config: GenevaUploaderConfig,
    ) -> Result<Self> {
        let mut headers = header::HeaderMap::new();
        headers.insert(
            header::ACCEPT,
            header::HeaderValue::from_static("application/json"),
        );
        let http_client = Client::builder()
            .timeout(Duration::from_secs(30))
            .default_headers(headers)
            .build()?;

        Ok(Self {
            config_client,
            config: uploader_config,
            http_client,
        })
    }

    /// Creates the GIG upload URI with required parameters
    #[allow(dead_code)]
    fn create_upload_uri(
        &self,
        monitoring_endpoint: &str,
        moniker: &str,
        data_size: usize,
        event_name: &str,
<<<<<<< HEAD
        event_version: &str,
        metadata: &BatchMetadata,
=======
>>>>>>> 8b2d0829
    ) -> Result<String> {
        // Format schema IDs and timestamps using BatchMetadata methods
        let schema_ids = metadata.format_schema_ids();
        let start_time_str = metadata.format_start_timestamp();
        let end_time_str = metadata.format_end_timestamp();

        // URL encode parameters
        // TODO - Maintain this as url-encoded in config service to avoid conversion here
        let encoded_monitoring_endpoint: String =
            byte_serialize(monitoring_endpoint.as_bytes()).collect();
        let encoded_source_identity: String =
            byte_serialize(self.config.source_identity.as_bytes()).collect();

        // Create a source unique ID - using a UUID to ensure uniqueness
        let source_unique_id = Uuid::new_v4();

        // Create the query string
        let mut query = String::with_capacity(512); // Preallocate enough space for the query string (decided based on expected size)
        write!(&mut query, "api/v1/ingestion/ingest?endpoint={}&moniker={}&namespace={}&event={}&version={}&sourceUniqueId={}&sourceIdentity={}&startTime={}&endTime={}&format=centralbond/lz4hc&dataSize={}&minLevel={}&schemaIds={}",
            encoded_monitoring_endpoint,
            moniker,
            self.config.namespace,
            event_name,
            self.config.config_version,
            source_unique_id,
            encoded_source_identity,
            start_time_str,
            end_time_str,
            data_size,
            2,
            schema_ids
        ).map_err(|e| GenevaUploaderError::InternalError(format!("Failed to write query string: {e}")))?;
        Ok(query)
    }

    /// Uploads data to the ingestion gateway
    ///
    /// # Arguments
    /// * `data` - The encoded data to upload (already in the required format)
    /// * `event_name` - Name of the event
    /// * `event_version` - Version of the event
    /// * `metadata` - Batch metadata containing timestamps and schema information
    ///
    /// # Returns
    /// * `Result<IngestionResponse>` - The response containing the ticket ID or an error
    #[allow(dead_code)]
    pub(crate) async fn upload(
        &self,
        data: Vec<u8>,
        event_name: &str,
<<<<<<< HEAD
        event_version: &str,
        metadata: &BatchMetadata,
=======
>>>>>>> 8b2d0829
    ) -> Result<IngestionResponse> {
        // Always get fresh auth info
        let (auth_info, moniker_info, monitoring_endpoint) =
            self.config_client.get_ingestion_info().await?;
        let data_size = data.len();
        let upload_uri = self.create_upload_uri(
            &monitoring_endpoint,
            &moniker_info.name,
            data_size,
            event_name,
<<<<<<< HEAD
            event_version,
            metadata,
=======
>>>>>>> 8b2d0829
        )?;
        let full_url = format!(
            "{}/{}",
            auth_info.endpoint.trim_end_matches('/'),
            upload_uri
        );
        // Send the upload request
        let response = self
            .http_client
            .post(&full_url)
            .header(
                header::AUTHORIZATION,
                format!("Bearer {}", auth_info.auth_token),
            )
            .body(data)
            .send()
            .await?;
        let status = response.status();
        let body = response.text().await?;

        if status == reqwest::StatusCode::ACCEPTED {
            let ingest_response: IngestionResponse =
                serde_json::from_str(&body).map_err(GenevaUploaderError::SerdeJson)?;

            Ok(ingest_response)
        } else {
            Err(GenevaUploaderError::UploadFailed {
                status: status.as_u16(),
                message: body,
            })
        }
    }
}<|MERGE_RESOLUTION|>--- conflicted
+++ resolved
@@ -104,11 +104,7 @@
     pub source_identity: String,
     #[allow(dead_code)]
     pub environment: String,
-<<<<<<< HEAD
-=======
-    pub schema_ids: String,
     pub config_version: String,
->>>>>>> 8b2d0829
 }
 
 /// Client for uploading data to Geneva Ingestion Gateway (GIG)
@@ -158,11 +154,7 @@
         moniker: &str,
         data_size: usize,
         event_name: &str,
-<<<<<<< HEAD
-        event_version: &str,
         metadata: &BatchMetadata,
-=======
->>>>>>> 8b2d0829
     ) -> Result<String> {
         // Format schema IDs and timestamps using BatchMetadata methods
         let schema_ids = metadata.format_schema_ids();
@@ -213,11 +205,7 @@
         &self,
         data: Vec<u8>,
         event_name: &str,
-<<<<<<< HEAD
-        event_version: &str,
         metadata: &BatchMetadata,
-=======
->>>>>>> 8b2d0829
     ) -> Result<IngestionResponse> {
         // Always get fresh auth info
         let (auth_info, moniker_info, monitoring_endpoint) =
@@ -228,11 +216,7 @@
             &moniker_info.name,
             data_size,
             event_name,
-<<<<<<< HEAD
-            event_version,
             metadata,
-=======
->>>>>>> 8b2d0829
         )?;
         let full_url = format!(
             "{}/{}",
