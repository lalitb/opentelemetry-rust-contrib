--- conflicted
+++ resolved
@@ -32,9 +32,6 @@
     pub tenant: String,
     pub role_name: String,
     pub role_instance: String,
-<<<<<<< HEAD
-    /// Maximum number of concurrent uploads. If None, defaults to number of CPU cores.
-    pub max_concurrent_uploads: Option<usize>,
     /// User agent prefix for the application. Will be formatted as "<prefix> (GenevaUploader/0.1)".
     /// If None, defaults to "GenevaUploader/0.1".
     ///
@@ -46,11 +43,8 @@
     /// - Some("MyApp/2.1.0"): "MyApp/2.1.0 (GenevaUploader/0.1)"
     /// - Some("ProductionService-1.0"): "ProductionService-1.0 (GenevaUploader/0.1)"
     pub user_agent_prefix: Option<&'static str>,
-    // Add event name/version here if constant, or per-upload if you want them per call.
-=======
     pub msi_resource: Option<String>, // Required for Managed Identity variants
                                       // Add event name/version here if constant, or per-upload if you want them per call.
->>>>>>> 8b9ef082
 }
 
 /// Main user-facing client for Geneva ingestion.
@@ -62,31 +56,25 @@
 }
 
 impl GenevaClient {
-<<<<<<< HEAD
-    /// Construct a new client with minimal configuration. Fetches and caches ingestion info as needed.
-    pub async fn new(cfg: GenevaClientConfig) -> Result<Self, String> {
+    pub fn new(cfg: GenevaClientConfig) -> Result<Self, String> {
+        info!(
+            name: "client.new",
+            target: "geneva-uploader",
+            endpoint = %cfg.endpoint,
+            namespace = %cfg.namespace,
+            account = %cfg.account,
+            "Initializing GenevaClient"
+        );
+      
         // Validate user agent prefix once and build headers once for both services
         // This avoids duplicate validation and header building in config and ingestion services
         if let Some(prefix) = cfg.user_agent_prefix {
             validate_user_agent_prefix(prefix)
                 .map_err(|e| format!("Invalid user agent prefix: {e}"))?;
         }
-
         let static_headers = build_geneva_headers(cfg.user_agent_prefix)
             .map_err(|e| format!("Failed to build Geneva headers: {e}"))?;
-
-        // Build config client config with pre-built headers
-=======
-    pub fn new(cfg: GenevaClientConfig) -> Result<Self, String> {
-        info!(
-            name: "client.new",
-            target: "geneva-uploader",
-            endpoint = %cfg.endpoint,
-            namespace = %cfg.namespace,
-            account = %cfg.account,
-            "Initializing GenevaClient"
-        );
-
+      
         // Validate MSI resource presence for managed identity variants
         match cfg.auth_method {
             AuthMethod::SystemManagedIdentity
@@ -109,7 +97,6 @@
             #[cfg(feature = "mock_auth")]
             AuthMethod::MockAuth => {}
         }
->>>>>>> 8b9ef082
         let config_client_config = GenevaConfigClientConfig {
             endpoint: cfg.endpoint,
             environment: cfg.environment.clone(),
@@ -118,11 +105,8 @@
             region: cfg.region,
             config_major_version: cfg.config_major_version,
             auth_method: cfg.auth_method,
-<<<<<<< HEAD
             static_headers: static_headers.clone(),
-=======
             msi_resource: cfg.msi_resource,
->>>>>>> 8b9ef082
         };
         let config_client =
             Arc::new(GenevaConfigClient::new(config_client_config).map_err(|e| {
@@ -147,10 +131,6 @@
             cfg.namespace, config_version, cfg.tenant, cfg.role_name, cfg.role_instance,
         );
 
-<<<<<<< HEAD
-        // Uploader config with pre-built headers
-=======
->>>>>>> 8b9ef082
         let uploader_config = GenevaUploaderConfig {
             namespace: cfg.namespace.clone(),
             source_identity,
