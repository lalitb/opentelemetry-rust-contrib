--- conflicted
+++ resolved
@@ -121,23 +121,16 @@
         // Pre-allocate with estimated capacity to avoid reallocations
         let estimated_capacity = 7 + 4 + log.attributes.len();
         let mut fields = Vec::with_capacity(estimated_capacity);
-<<<<<<< HEAD
 
         // Initialize hasher for schema ID calculation
         let mut hasher = DefaultHasher::new();
         event_name.hash(&mut hasher);
 
         // Part A - Always present fields
-        fields.push((Cow::Borrowed(FIELD_ENV_NAME), BondDataType::BT_STRING as u8));
-        fields.push((FIELD_ENV_VER.into(), BondDataType::BT_STRING as u8));
-        fields.push((FIELD_TIMESTAMP.into(), BondDataType::BT_STRING as u8));
-        fields.push((FIELD_ENV_TIME.into(), BondDataType::BT_STRING as u8));
-=======
         fields.push((Cow::Borrowed(FIELD_ENV_NAME), BondDataType::BT_STRING));
         fields.push((FIELD_ENV_VER.into(), BondDataType::BT_STRING));
         fields.push((FIELD_TIMESTAMP.into(), BondDataType::BT_STRING));
         fields.push((FIELD_ENV_TIME.into(), BondDataType::BT_STRING));
->>>>>>> 106d201d
 
         // Part A extension - Conditional fields
         if !log.trace_id.is_empty() {
