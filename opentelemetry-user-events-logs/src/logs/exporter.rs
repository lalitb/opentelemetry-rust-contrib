use eventheader::{FieldFormat, Level, Opcode};
use eventheader_dynamic::EventBuilder;
use opentelemetry::otel_debug;
use std::borrow::Cow;
use std::collections::HashMap;
use std::fmt::Debug;

use opentelemetry::{logs::AnyValue, logs::Severity, Key};
use opentelemetry_sdk::error::OTelSdkResult;
use std::{cell::RefCell, str, time::SystemTime};

/// Provider group associated with the user_events exporter
pub type ProviderGroup = Option<Cow<'static, str>>;

thread_local! { static EBW: RefCell<EventBuilder> = RefCell::new(EventBuilder::new());}

/// Exporter config
#[derive(Debug)]
pub struct ExporterConfig {
    /// keyword associated with user_events name
    /// These should be mapped to logger_name as of now.
    pub keywords_map: HashMap<String, u64>,
    /// default keyword if map is not defined.
    pub default_keyword: u64,
}

impl Default for ExporterConfig {
    fn default() -> Self {
        ExporterConfig {
            keywords_map: HashMap::new(),
            default_keyword: 1,
        }
    }
}

impl ExporterConfig {
    pub(crate) fn get_log_keyword(&self, name: &str) -> Option<u64> {
        self.keywords_map.get(name).copied()
    }

    pub(crate) fn get_log_keyword_or_default(&self, name: &str) -> Option<u64> {
        if self.keywords_map.is_empty() {
            Some(self.default_keyword)
        } else {
            self.get_log_keyword(name)
        }
    }
}

/// UserEventsExporter is a log exporter that exports logs in EventHeader format to user_events tracepoint.
pub struct UserEventsExporter {
    provider: eventheader_dynamic::Provider,
    exporter_config: ExporterConfig,
}

const EVENT_ID: &str = "event_id";
const EVENT_NAME_PRIMARY: &str = "event_name";
const EVENT_NAME_SECONDARY: &str = "name";

impl UserEventsExporter {
    /// Create instance of the exporter
    pub fn new(
        provider_name: &str,
        _provider_group: ProviderGroup,
        exporter_config: ExporterConfig,
    ) -> Self {
        let options = eventheader_dynamic::Provider::new_options();
        let mut eventheader_provider: eventheader_dynamic::Provider =
            eventheader_dynamic::Provider::new(provider_name, &options);
        Self::register_keywords(&mut eventheader_provider, &exporter_config);
        otel_debug!(name: "UserEventsExporter.Created", config = format!("{:?}", exporter_config), provider_name = provider_name, provider_group = format!("{:?}", options));
        UserEventsExporter {
            provider: eventheader_provider,
            exporter_config,
        }
    }

    fn register_events(eventheader_provider: &mut eventheader_dynamic::Provider, keyword: u64) {
        let levels = [
            eventheader::Level::Informational,
            eventheader::Level::Verbose,
            eventheader::Level::Warning,
            eventheader::Level::Error,
            eventheader::Level::CriticalError,
        ];

        for &level in levels.iter() {
            otel_debug!(
                name: "UserEventsExporter.RegisterEvent",
                level = level.as_int(),
                keyword = keyword,
            );
            let event_set = eventheader_provider.register_set(level, keyword);
            match event_set.errno() {
                0 => {
                    otel_debug!(name: "UserEventsExporter.RegisteredEvent",  event_set = format!("{:?}", event_set));
                }
                95 => {
                    otel_debug!(name: "UserEventsExporter.TraceFSNotMounted", event_set = format!("{:?}", event_set));
                }
                13 => {
                    otel_debug!(name: "UserEventsExporter.PermissionDenied", event_set = format!("{:?}", event_set));
                }

                _ => {
                    otel_debug!(
                        name: "UserEventsExporter.FailedToRegisterEvent",
                        event_set = format!("{:?}", event_set)
                    );
                }
            }
            let event_set = eventheader_provider.find_set(level.as_int().into(), keyword);
            if let Some(set) = event_set {
                otel_debug!(name: "UserEventsExporter.RegisteredEvent", set = format!("{:?}", set));
                println!("Successfully registered set: {:?}", set);
            } else {
                otel_debug!(
                    name: "UserEventsExporter.FailedToRegisterEvent",
                    level = level.as_int(),
                    keyword = keyword,
                );
            }
        }
    }

    fn register_keywords(
        eventheader_provider: &mut eventheader_dynamic::Provider,
        exporter_config: &ExporterConfig,
    ) {
        if exporter_config.keywords_map.is_empty() {
            otel_debug!(
                name: "UserEventsExporter.RegisterDefaultKeyword",
                default_keyword = exporter_config.default_keyword,
            );
            Self::register_events(eventheader_provider, exporter_config.default_keyword);
        }

        for keyword in exporter_config.keywords_map.values() {
            otel_debug!(
                name: "UserEventsExporter.RegisterKeyword",
                keyword = *keyword,
            );
            Self::register_events(eventheader_provider, *keyword);
        }
    }

    fn add_attribute_to_event(&self, eb: &mut EventBuilder, (key, value): (&Key, &AnyValue)) {
        let field_name = key.as_str();
        match value.to_owned() {
            AnyValue::Boolean(b) => {
                eb.add_value(field_name, b, FieldFormat::Boolean, 0);
            }
            AnyValue::Int(i) => {
                eb.add_value(field_name, i, FieldFormat::SignedInt, 0);
            }
            AnyValue::Double(f) => {
                eb.add_value(field_name, f, FieldFormat::Float, 0);
            }
            AnyValue::String(s) => {
                eb.add_str(field_name, s.to_string(), FieldFormat::Default, 0);
            }
            _ => (),
        }
    }

    fn get_severity_level(&self, severity: Severity) -> Level {
        match severity {
            Severity::Debug
            | Severity::Debug2
            | Severity::Debug3
            | Severity::Debug4
            | Severity::Trace
            | Severity::Trace2
            | Severity::Trace3
            | Severity::Trace4 => eventheader::Level::Verbose,

            Severity::Info | Severity::Info2 | Severity::Info3 | Severity::Info4 => {
                eventheader::Level::Informational
            }

            Severity::Error | Severity::Error2 | Severity::Error3 | Severity::Error4 => {
                eventheader::Level::Error
            }

            Severity::Fatal | Severity::Fatal2 | Severity::Fatal3 | Severity::Fatal4 => {
                eventheader::Level::CriticalError
            }

            Severity::Warn | Severity::Warn2 | Severity::Warn3 | Severity::Warn4 => {
                eventheader::Level::Warning
            }
        }
    }

    #[allow(dead_code)]
    fn enabled(&self, level: u8, keyword: u64) -> bool {
        let es = self.provider.find_set(level.into(), keyword);
        match es {
            Some(x) => x.enabled(),
            _ => false,
        };
        false
    }

    pub(crate) fn export_log_data(
        &self,
        log_record: &opentelemetry_sdk::logs::SdkLogRecord,
        instrumentation: &opentelemetry::InstrumentationScope,
<<<<<<< HEAD
    ) -> opentelemetry_sdk::export::logs::ExportResult {
        //TODO - should we log (otel_debug) each event?
=======
    ) -> opentelemetry_sdk::error::OTelSdkResult {
>>>>>>> d6b679d3
        let mut level: Level = Level::Invalid;
        if log_record.severity_number().is_some() {
            level = self.get_severity_level(log_record.severity_number().unwrap());
        }

        let keyword = self
            .exporter_config
            .get_log_keyword_or_default(instrumentation.name().as_ref());

        if keyword.is_none() {
            otel_debug!(
                name: "UserEventsExporter.KeywordNotFound",
                log_record_name = format!("{:?}", log_record.event_name),
                instrumentation_name = format!("{:?}", instrumentation.name()),
                keyword = self.exporter_config.default_keyword,
            );
            return Ok(());
        }

        let log_es = if let Some(es) = self
            .provider
            .find_set(level.as_int().into(), keyword.unwrap())
        {
            es
        } else {
            otel_debug!(
                name: "UserEventsExporter.EventSetNotFound",
                level = level.as_int(),
                keyword = keyword.unwrap(),
            );
            return Ok(());
        };
        if log_es.enabled() {
            EBW.with(|eb| {
                let mut eb = eb.borrow_mut();
                let event_tags: u32 = 0; // TBD name and event_tag values
                eb.reset(instrumentation.name().as_ref(), event_tags as u16);
                eb.opcode(Opcode::Info);

                eb.add_value("__csver__", 0x0401u16, FieldFormat::HexInt, 0);

                // populate CS PartA
                let mut cs_a_count = 0;
                let event_time: SystemTime = log_record
                    .timestamp()
                    .or(log_record.observed_timestamp())
                    .unwrap_or_else(SystemTime::now);
                cs_a_count += 1; // for event_time
                eb.add_struct("PartA", cs_a_count, 0);
                {
                    let time: String = chrono::DateTime::to_rfc3339(
                        &chrono::DateTime::<chrono::Utc>::from(event_time),
                    );
                    eb.add_str("time", time, FieldFormat::Default, 0);
                }
                //populate CS PartC
                let (mut is_event_id, mut event_id) = (false, 0);
                let (mut is_event_name, mut event_name) = (false, "");
                let (mut is_part_c_present, mut cs_c_bookmark, mut cs_c_count) = (false, 0, 0);

                for (key, value) in log_record.attributes_iter() {
                    match (key.as_str(), value) {
                        (EVENT_ID, AnyValue::Int(value)) => {
                            is_event_id = true;
                            event_id = *value;
                            continue;
                        }
                        (EVENT_NAME_PRIMARY, AnyValue::String(value)) => {
                            is_event_name = true;
                            event_name = value.as_str();
                            continue;
                        }
                        (EVENT_NAME_SECONDARY, AnyValue::String(value)) => {
                            if !is_event_name {
                                event_name = value.as_str();
                            }
                            continue;
                        }
                        _ => {
                            if !is_part_c_present {
                                eb.add_struct_with_bookmark("PartC", 1, 0, &mut cs_c_bookmark);
                                is_part_c_present = true;
                            }
                            self.add_attribute_to_event(&mut eb, (key, value));
                            cs_c_count += 1;
                        }
                    }

                    if is_part_c_present {
                        eb.set_struct_field_count(cs_c_bookmark, cs_c_count);
                    }
                }
                // populate CS PartB
                let mut cs_b_bookmark: usize = 0;
                let mut cs_b_count = 0;
                eb.add_struct_with_bookmark("PartB", 1, 0, &mut cs_b_bookmark);
                eb.add_str("_typeName", "Logs", FieldFormat::Default, 0);
                cs_b_count += 1;

                if log_record.body().is_some() {
                    eb.add_str(
                        "body",
                        match log_record.body().as_ref().unwrap() {
                            AnyValue::Int(value) => value.to_string(),
                            AnyValue::String(value) => value.to_string(),
                            AnyValue::Boolean(value) => value.to_string(),
                            AnyValue::Double(value) => value.to_string(),
                            AnyValue::Bytes(value) => String::from_utf8_lossy(value).to_string(),
                            AnyValue::ListAny(_value) => "".to_string(),
                            AnyValue::Map(_value) => "".to_string(),
                            &_ => "".to_string(),
                        },
                        FieldFormat::Default,
                        0,
                    );
                    cs_b_count += 1;
                }
                if level != Level::Invalid {
                    eb.add_value("severityNumber", level.as_int(), FieldFormat::SignedInt, 0);
                    cs_b_count += 1;
                }
                if log_record.severity_text().is_some() {
                    eb.add_str(
                        "severityText",
                        log_record.severity_text().as_ref().unwrap(),
                        FieldFormat::SignedInt,
                        0,
                    );
                    cs_b_count += 1;
                }
                if is_event_id {
                    eb.add_value("eventId", event_id, FieldFormat::SignedInt, 0);
                    cs_b_count += 1;
                }
                if !event_name.is_empty() {
                    eb.add_str("name", event_name, FieldFormat::Default, 0);
                    cs_b_count += 1;
                }
                eb.set_struct_field_count(cs_b_bookmark, cs_b_count);

                let result = eb.write(&log_es, None, None);
                if result > 0 {
                    otel_debug!(name: "UserEventsExporter.WriteFailed", error = result);
                }
            });
            return Ok(());
        } else {
            otel_debug!(
                name: "UserEventsExporter.EventSetNotEnabled",
                level = level.as_int(),
                keyword = keyword.unwrap(),
            );
        }
        Ok(())
    }
}

impl Debug for UserEventsExporter {
    fn fmt(&self, f: &mut std::fmt::Formatter<'_>) -> std::fmt::Result {
        f.write_str("user_events log exporter")
    }
}

impl opentelemetry_sdk::logs::LogExporter for UserEventsExporter {
    #[allow(clippy::manual_async_fn)]
    fn export(
        &self,
        batch: opentelemetry_sdk::logs::LogBatch<'_>,
    ) -> impl std::future::Future<Output = OTelSdkResult> + Send {
        async move {
            for (record, instrumentation) in batch.iter() {
                let _ = self.export_log_data(record, instrumentation);
            }
            Ok(())
        }
    }

    #[cfg(feature = "spec_unstable_logs_enabled")]
    fn event_enabled(&self, level: Severity, _target: &str, name: &str) -> bool {
        let (found, keyword) = if self.exporter_config.keywords_map.is_empty() {
            (true, self.exporter_config.default_keyword)
        } else {
            // TBD - target is not used as of now for comparison.
            match self.exporter_config.get_log_keyword(name) {
                Some(x) => (true, x),
                _ => (false, 0),
            }
        };
        if !found {
            return false;
        }
        let es = self
            .provider
            .find_set(self.get_severity_level(level), keyword);
        match es {
            Some(x) => x.enabled(),
            _ => false,
        }
    }
}<|MERGE_RESOLUTION|>--- conflicted
+++ resolved
@@ -206,12 +206,8 @@
         &self,
         log_record: &opentelemetry_sdk::logs::SdkLogRecord,
         instrumentation: &opentelemetry::InstrumentationScope,
-<<<<<<< HEAD
-    ) -> opentelemetry_sdk::export::logs::ExportResult {
+    ) -> opentelemetry_sdk::error::OTelSdkResult {
         //TODO - should we log (otel_debug) each event?
-=======
-    ) -> opentelemetry_sdk::error::OTelSdkResult {
->>>>>>> d6b679d3
         let mut level: Level = Level::Invalid;
         if log_record.severity_number().is_some() {
             level = self.get_severity_level(log_record.severity_number().unwrap());
